---
AWSTemplateFormatVersion: 2010-09-09

Description: >
    This template deploys the Retail Demo Store reference architecture and workshop notebooks.

Metadata: 
  AWS::CloudFormation::Interface: 
    ParameterGroups:
      - Label:
          default: "Retail Demo Store Deployment Configuration"
        Parameters:
          - ResourceBucket
          - ResourceBucketRelativePath
          - CreateElasticsearchServiceLinkedRole
      - Label: 
          default: "Source Deployment Approach"
        Parameters: 
          - SourceDeploymentType
      - Label: 
          default: "GitHub Linked Deployment (only required for GitHub deployment approach)"
        Parameters: 
          - GitHubRepo
          - GitHubBranch
          - GitHubToken
          - GitHubUser
      - Label:
          default: "Auto-Build Resources"
        Parameters:
          - PreIndexElasticsearch
          - PreCreatePersonalizeCampaign
          - PreCreatePinpointWorkshop
          - PinpointEmailFromAddress
          - PinpointEmailFromName
      - Label:
          default: "Use default IVS streams"
        Parameters:
          - UseDefaultIvsStreams
      - Label:
<<<<<<< HEAD
          default: "Create Waypoint resources"
        Parameters:
          - DeployWaypoint
          - DeployDefaultGeofence
      - Label:
          default: "Amazon Pay"
        Parameters:
          - AmazonPayStoreId
          - AmazonPayMerchantId
          - AmazonPayPublicKeyId
          - AmazonPayPrivateKey
      - Label:
          default: "Miscellaneous"
=======
          default: "AWS Partner Integrations"
>>>>>>> 24f5fa85
        Parameters:
          - AmplitudeApiKey
          - OptimizelySdkKey
          - SegmentWriteKey
    ParameterLabels:
      ResourceBucket:
        default: "Deployment Resources Staging Bucket Name"
      ResourceBucketRelativePath:
        default: "Deployment Resources Staging Bucket Relative Path (optional)"
      CreateElasticsearchServiceLinkedRole:
        default: "Create Elasticsearch Service Role?"
      SourceDeploymentType:
        default: "Deployment Type"
      GitHubRepo:
        default: "GitHub Repository Name"
      GitHubBranch:
        default: "GitHub Branch"
      GitHubToken:
        default: "GitHub Personal Access Token"
      GitHubUser:
        default: "GitHub Username"
      PreIndexElasticsearch:
        default: "Auto-Load Elasticsearch Index"
      PreCreatePersonalizeCampaign:
        default: "Auto-Build Personalize Campaigns"
      PreCreatePinpointWorkshop:
        default: "Auto-Configure Pinpoint"
      PinpointEmailFromAddress:
        default: "Reply-To email address"
      PinpointEmailFromName:
        default: "Reply-To name"
      UseDefaultIvsStreams:
        default: "Use default IVS streams"
      DeployWaypoint:
        default: "Deploy waypoint resources"
      DeployDefaultGeofence:
        default: "Create a default geofence in the created Amazon Waypoint geofence collection"
      AmplitudeApiKey:
        default: "Amplitude API Key"
      OptimizelySdkKey:
        default: "Optimizely SDK Key"
<<<<<<< HEAD
      AmazonPayStoreId:
        default: "Store ID of Amazon Pay sandbox account"
      AmazonPayMerchantId:
        default: "Merchant ID of Amazon Pay sandbox account"
      AmazonPayPublicKeyId:
        default: "Public key ID associated with Amazon Pay sandbox account"
      AmazonPayPrivateKey:
        default: "Private key associated with Amazon Pay sandbox account"
=======
      SegmentWriteKey:
        default: "Segment Write Key"
>>>>>>> 24f5fa85

Parameters:
  ResourceBucket:
    Type: String
    Description: >
      S3 bucket name where the Retail Demo Store deployment resources are staged (product images, nested CloudFormation templates, source code snapshot, 
      notebooks, deployment Lambda code, etc).

  ResourceBucketRelativePath:
    Type: String
    Description: >
      Optional path in the Deployment Resources Staging bucket where the deployment resources are stored (e.g. path/path2/). 
      Leave blank if resources are at the root of the Staging Resource Bucket. If specified, MUST end with '/'.

  CreateElasticsearchServiceLinkedRole:
    Type: String
    Description: >
      If your account already has an IAM Role named 'AWSServiceRoleForAmazonElasticsearchService', select 'No'. Otherwise, select 'Yes' and one will be created automatically.
    AllowedValues:
      - 'Yes'
      - 'No'
    Default: 'Yes'

  SourceDeploymentType:
    Type: String
    Description: >
      The Retail Demo Store deployment includes a CodePipeline configuration that will build and deploy Retail Demo Store 
      microservices to ECS when a change is detected in the source repository. The source repository for CodePipeline 
      can be configured to use your personal GitHub repository or CodeCommit. Use GitHub if you're actively developing 
      against Retail Demo Store in your own fork. CodeCommit is useful when you just want to get up and going quickly for 
      a demo or evaluation or for workshop scenarios, such as Event Engine, where you want attendees to have their own 
      source repositories provisioned.
    AllowedValues:
      - 'GitHub'
      - 'CodeCommit'
    Default: 'CodeCommit'

  GitHubRepo:
    Type: String
    Description: Name of Retail Demo Store GitHub repository in your GitHub account.
    Default: retail-demo-store

  GitHubBranch:
    Type: String
    Description: Name of GitHub branch to link to this Retail Demo Store deployment.
    Default: master

  GitHubToken:
    Type: String
    Description: GitHub Personal Access Token for your GitHub account. Be sure that your token has the "repo", "repo:status", and "admin:repo_hook" permission scopes.
    NoEcho: true

  GitHubUser:
    Type: String
    Description: Your GitHub username.

  PreIndexElasticsearch:
    Type: String
    Description: >
      Automatically index the Retail Demo Store products in Elasticsearch. Otherwise, select 'No' if you would 
      prefer to complete this process yourself by stepping through the Search workshop included in this deployment 
      as a Jupyter notebook in SageMaker.
    AllowedValues:
      - 'Yes'
      - 'No'
    Default: 'No'

  PreCreatePersonalizeCampaign:
    Type: String
    Description: >
      Automatically build solutions and launch Personalize campaigns. Otherwise, select 'No' if you would 
      prefer to complete this process yourself by stepping through the Personalization workshop included in this deployment 
      as a Jupyter notebook in SageMaker. Note that this process is done in the background after deployment finishes 
      and can take 2+ hours to complete.
    AllowedValues:
      - 'Yes'
      - 'No'
    Default: 'No'

  PreCreatePinpointWorkshop:
    Type: String
    Description: >
      Automatically configure Pinpoint with messaging templates, segments, and campaigns. Otherwise, select 'No' if you would 
      prefer to complete this process yourself by stepping through the Messaging workshop included in your deployment as a Jupyter notebook 
      in SageMaker. Note that this option is dependent on Auto-Build Personalize Campaigns being enabled AND completed.
    AllowedValues:
      - 'Yes'
      - 'No'
    Default: 'No'

  PinpointEmailFromAddress:
    Type: String
    Description: >
      Email address to use as Reply-To when sending emails from Pinpoint. This parameter is required when 'Auto-Configure Pinpoint'
      is set to 'Yes'.
  
  PinpointEmailFromName:
    Type: String
    Description: >
      Name to use with Reply-To email address when sending emails from Pinpoint. This parameter only applies when 'Auto-Configure Pinpoint'
      is set to 'Yes'.
    Default: "AWS Retail Demo Store"

  UseDefaultIvsStreams:
    Type: String
    Description: >
      Whether to create and use the default Interactive Video Service (IVS) streams hosted by AWS. If 'No', then new IVS streams will be created and streams
      created based on any videos places in the CloudFormation resource bucket.
    AllowedValues:
      - 'Yes'
      - 'No'
    Default: 'Yes'
  
  AmplitudeApiKey:
    Type: String
    Description: Amplitude API key for integrated product analytics and A/B testing results (optional).
    NoEcho: true

  OptimizelySdkKey:
    Type: String
    Description: Optimizely SDK key for experimentation (optional).
    NoEcho: true

<<<<<<< HEAD
  DeployWaypoint:
    Type: String
    Description: Deploy any Waypoint Resources
    AllowedValues:
      - 'Yes'
      - 'No'
    Default: 'Yes'

  DeployDefaultGeofence:
    Type: String
    Description: Create a default geofence in the created Amazon Waypoint geofence collection
    AllowedValues:
      - 'Yes'
      - 'No'
    Default: 'Yes'

  AmazonPayPublicKeyId:
    Type: String
    Description: Public Key ID for the Amazon Pay sandbox account being used

  AmazonPayStoreId:
    Type: String
    Description: Store ID of the Amazon Pay sandbox account being used

  AmazonPayMerchantId:
    Type: String
    Description: Merchant ID of the Amazon Pay sandbox account being used

  AmazonPayPrivateKey:
    Type: String
    Description: The private key to be used for signing Amazon Pay requests for a sandbox account.
=======
  SegmentWriteKey:
    Type: String
    Description: Segment write key for real-time data collection (optional).
>>>>>>> 24f5fa85
    NoEcho: true

Resources:
  # Base Resources
  Base:
    Type: AWS::CloudFormation::Stack
    Properties:
      TemplateURL: !Sub https://s3.amazonaws.com/${ResourceBucket}/${ResourceBucketRelativePath}cloudformation-templates/base/_template.yaml
      Parameters:
        ResourceBucket: !Ref ResourceBucket
        ResourceBucketRelativePath: !Ref ResourceBucketRelativePath
        SourceDeploymentType: !Ref SourceDeploymentType
        CreateElasticsearchServiceLinkedRole: !Ref CreateElasticsearchServiceLinkedRole
        CleanupBucketLambdaArn: !GetAtt CleanupBucket.Outputs.LambdaFunctionArn
        AmplitudeApiKey: !Ref AmplitudeApiKey
        ParentStackName: !Ref AWS::StackName
        OptimizelySdkKey: !Ref OptimizelySdkKey
        SegmentWriteKey: !Ref SegmentWriteKey

  # Services Resources
  Services:
    Type: AWS::CloudFormation::Stack
    Properties:
      TemplateURL: !Sub https://s3.amazonaws.com/${ResourceBucket}/${ResourceBucketRelativePath}cloudformation-templates/services/_template.yaml
      Parameters:
        ResourceBucket: !Ref ResourceBucket
        ResourceBucketRelativePath: !Ref ResourceBucketRelativePath
        SourceDeploymentType: !Ref SourceDeploymentType
        GitHubRepo: !Ref GitHubRepo
        GitHubBranch: !Ref GitHubBranch
        GitHubToken: !Ref GitHubToken
        GitHubUser: !Ref GitHubUser
        UserPoolId: !GetAtt Base.Outputs.UserPoolId
        UserPoolClientId: !GetAtt Base.Outputs.UserPoolClientId
        IdentityPoolId: !GetAtt Base.Outputs.IdentityPoolId
        StackBucketName: !GetAtt Base.Outputs.StackBucketName
        Subnets: !GetAtt Base.Outputs.Subnets
        VpcId: !GetAtt Base.Outputs.VpcId
        ClusterName: !GetAtt Base.Outputs.ClusterName
        ServiceDiscoveryNamespace: !GetAtt Base.Outputs.ServiceDiscoveryNamespace
        EnvElasticsearchDomainEndpoint: !GetAtt Base.Outputs.ElasticsearchDomainEndpoint
        PinpointAppId: !GetAtt Base.Outputs.PinpointAppId
        ProductsTable: !GetAtt Base.Outputs.ProductsTable
        CategoriesTable: !GetAtt Base.Outputs.CategoriesTable
        ExperimentStrategyTable: !GetAtt Base.Outputs.ExperimentStrategyTable
        ParameterPersonalizeEventTrackerId: !GetAtt Base.Outputs.ParameterPersonalizeEventTrackerId
        ParameterAmplitudeApiKey: !GetAtt Base.Outputs.ParameterAmplitudeApiKey
        ParameterOptimizelySdkKey: !GetAtt Base.Outputs.ParameterOptimizelySdkKey
        CleanupBucketLambdaArn: !GetAtt CleanupBucket.Outputs.LambdaFunctionArn
        ParameterIVSVideoChannelMap: !GetAtt Base.Outputs.ParameterIVSVideoChannelMap
        WebRootUrl: !GetAtt Base.Outputs.WebUICDNURL
        UseDefaultIvsStreams: !Ref UseDefaultIvsStreams
        ImageRootUrl: !Sub 
          - '${RootURL}/images/'
          - RootURL: !GetAtt Base.Outputs.WebUICDNURL
        ParentStackName: !Ref AWS::StackName

  # Web UI Pipeline
  WebUIPipeline:
    Type: AWS::CloudFormation::Stack
    Properties:
      TemplateURL: !Sub https://s3.amazonaws.com/${ResourceBucket}/${ResourceBucketRelativePath}cloudformation-templates/web-ui-pipeline.yaml
      Parameters:
        ResourceBucket: !Ref ResourceBucket
        ResourceBucketRelativePath: !Ref ResourceBucketRelativePath
        SourceDeploymentType: !Ref SourceDeploymentType
        GitHubRepo: !Ref GitHubRepo
        GitHubBranch: !Ref GitHubBranch
        GitHubToken: !Ref GitHubToken
        GitHubUser: !Ref GitHubUser
        AmazonPayMerchantId: !Ref AmazonPayMerchantId
        AmazonPayPublicKeyId: !Ref AmazonPayPublicKeyId
        AmazonPayStoreId: !Ref AmazonPayStoreId
        UserPoolId: !GetAtt Base.Outputs.UserPoolId
        UserPoolClientId: !GetAtt Base.Outputs.UserPoolClientId
        IdentityPoolId: !GetAtt Base.Outputs.IdentityPoolId
        ProductsServiceExternalUrl: !GetAtt Services.Outputs.ProductsServiceUrl
        UsersServiceExternalUrl: !GetAtt Services.Outputs.UsersServiceUrl
        CartsServiceExternalUrl: !GetAtt Services.Outputs.CartsServiceUrl
        OrdersServiceExternalUrl: !GetAtt Services.Outputs.OrdersServiceUrl
        RecommendationsServiceExternalUrl: !GetAtt Services.Outputs.RecommendationsServiceUrl
        WaypointServiceExternalUrl: !GetAtt Services.Outputs.WaypointServiceUrl
        SearchServiceExternalUrl: !GetAtt Services.Outputs.SearchServiceUrl
        OffersServiceExternalUrl: !GetAtt Services.Outputs.OffersServiceUrl
        VideosServiceExternalUrl: !GetAtt Services.Outputs.VideosServiceUrl
        PinpointAppId: !GetAtt Base.Outputs.PinpointAppId
        ParameterPersonalizeEventTrackerId: !GetAtt Base.Outputs.ParameterPersonalizeEventTrackerId
        WaypointResourceName: !GetAtt Waypoint.Outputs.WaypointResourceName
        WaypointNotificationEndpoint: !GetAtt Waypoint.Outputs.WaypointNotificationEndpoint
        ParameterAmplitudeApiKey: !GetAtt Base.Outputs.ParameterAmplitudeApiKey
        ParameterOptimizelySdkKey: !GetAtt Base.Outputs.ParameterOptimizelySdkKey
        ParameterSegmentWriteKey: !GetAtt Base.Outputs.ParameterSegmentWriteKey
        CleanupBucketLambdaArn: !GetAtt CleanupBucket.Outputs.LambdaFunctionArn
        WebUICDN: !GetAtt Base.Outputs.WebUICDN
        WebUIBucketName: !GetAtt Base.Outputs.WebUIBucketName
        WebRootUrl: !GetAtt Base.Outputs.WebUICDNURL
        ImageRootUrl: !Sub 
          - '${RootURL}/images/'
          - RootURL: !GetAtt Base.Outputs.WebUICDNURL

  # Lex personalization function
  ChatbotFunctions:
    Type: AWS::CloudFormation::Stack
    Properties:
      TemplateURL: !Sub https://s3.amazonaws.com/${ResourceBucket}/${ResourceBucketRelativePath}cloudformation-templates/lex.yaml
      Parameters:
        ResourceBucket: !Ref ResourceBucket
        ResourceBucketRelativePath: !Ref ResourceBucketRelativePath
        UsersServiceExternalUrl: !GetAtt Services.Outputs.UsersServiceUrl
        RecommendationsServiceExternalUrl: !GetAtt Services.Outputs.RecommendationsServiceUrl

  # Amazon Waypoint Resources
  Waypoint:
    Type: AWS::CloudFormation::Stack
    Properties:
      TemplateURL: !Sub https://s3.amazonaws.com/${ResourceBucket}/${ResourceBucketRelativePath}cloudformation-templates/waypoint.yaml
      Parameters:
        ResourceBucket: !Ref ResourceBucket
        ResourceBucketRelativePath: !Ref ResourceBucketRelativePath
        UserPoolId: !GetAtt Base.Outputs.UserPoolId
        DeployDefaultGeofence: !Ref DeployDefaultGeofence
        DeployWaypoint: !Ref DeployWaypoint
        PinpointAppId: !GetAtt Base.Outputs.PinpointAppId
        PinpointEmailFromAddress: !Ref PinpointEmailFromAddress
        ProductsServiceExternalUrl: !GetAtt Services.Outputs.ProductsServiceUrl
        CartsServiceExternalUrl: !GetAtt Services.Outputs.CartsServiceUrl
        OrdersServiceExternalUrl: !GetAtt Services.Outputs.OrdersServiceUrl
        OffersServiceExternalUrl: !GetAtt Services.Outputs.OffersServiceUrl
        UsersServiceExternalUrl: !GetAtt Services.Outputs.UsersServiceUrl
        AmazonPayPublicKeyId: !Ref AmazonPayPublicKeyId
        AmazonPayStoreId: !Ref AmazonPayStoreId
        AmazonPayPrivateKey: !Ref AmazonPayPrivateKey
        WebURL: !GetAtt Base.Outputs.WebUICDNURL


  # Deployment support
  DeploymentSupport:
    DependsOn: [Services, Base] # Delay towards end of deployment so that ES domain and DNS changes become consistent
    Type: AWS::CloudFormation::Stack
    Properties:
      TemplateURL: !Sub https://s3.amazonaws.com/${ResourceBucket}/${ResourceBucketRelativePath}cloudformation-templates/deployment-support.yaml
      Parameters:
        ResourceBucket: !Ref ResourceBucket
        ResourceBucketRelativePath: !Ref ResourceBucketRelativePath
        PreIndexElasticsearch: !Ref PreIndexElasticsearch
        PreCreatePersonalizeCampaign: !Ref PreCreatePersonalizeCampaign
        Subnet1: !GetAtt Base.Outputs.Subnet1
        Subnet2: !GetAtt Base.Outputs.Subnet2
        ElasticsearchSecurityGroupId: !GetAtt Base.Outputs.ElasticsearchSecurityGroupId
        ElasticsearchDomainArn: !GetAtt Base.Outputs.ElasticsearchDomainArn
        ElasticsearchDomainEndpoint: !GetAtt Base.Outputs.ElasticsearchDomainEndpoint
        ParameterIVSVideoChannelMap: !GetAtt Base.Outputs.ParameterIVSVideoChannelMap
        PreCreatePinpointWorkshop: !Ref PreCreatePinpointWorkshop
        Uid: !Sub ${AWS::StackName}-${AWS::Region}
        PinpointAppId: !GetAtt Base.Outputs.PinpointAppId
        PinpointPersonalizeRoleArn: !GetAtt Services.Outputs.PinpointPersonalizeRoleArn
        CustomizeRecommendationsFunctionArn: !GetAtt Services.Outputs.CustomizeRecommendationsFunctionArn
        CustomizeOffersRecommendationsFunctionArn: !GetAtt Services.Outputs.CustomizeOffersRecommendationsFunctionArn
        PinpointEmailFromAddress: !Ref PinpointEmailFromAddress
        PinpointEmailFromName: !Ref PinpointEmailFromName

  # Cleanup bucket function
  CleanupBucket:
    Type: AWS::CloudFormation::Stack
    Properties:
      TemplateURL: !Sub https://s3.amazonaws.com/${ResourceBucket}/${ResourceBucketRelativePath}cloudformation-templates/cleanup-bucket.yaml

  # Segment Lambda Function
  SegmentPersonalize:
    Type: AWS::CloudFormation::Stack
    Properties:
      TemplateURL: !Sub https://s3.amazonaws.com/${ResourceBucket}/${ResourceBucketRelativePath}cloudformation-templates/segment.yaml
      Parameters:
        ResourceBucket: !Ref ResourceBucket
        ResourceBucketRelativePath: !Ref ResourceBucketRelativePath 
        
Outputs:
  UserPoolId:
    Description: Authentication Cognito User Pool Id.
    Value: !GetAtt Base.Outputs.UserPoolId
  
  UserPoolClientId:
    Description: Authentication Cognito User Pool Client Id.
    Value: !GetAtt Base.Outputs.UserPoolClientId
  
  IdentityPoolId:
    Description: Authentication Cognito Identity Pool Id.
    Value: !GetAtt Base.Outputs.IdentityPoolId

  BucketStackBucketName:
    Description: Stack Bucket Name
    Value: !GetAtt Base.Outputs.StackBucketName

  NotebookInstanceId:
    Description: Notebook Instance Id.
    Value: !GetAtt Base.Outputs.NotebookInstanceId

  VpcId:
    Description: VPC Id.
    Value: !GetAtt Base.Outputs.VpcId

  Subnets:
    Description: Service Subnets.
    Value: !GetAtt Base.Outputs.Subnets

  ClusterName:
    Description: ECS Cluster Name.
    Value: !GetAtt Base.Outputs.ClusterName

  WebURL:
    Description: Retail Demo Store Web UI URL
    Value: !GetAtt Base.Outputs.WebUICDNURL

  ElasticsearchDomainEndpoint:
    Description: Elasticsearch Endpoint
    Value: !GetAtt Base.Outputs.ElasticsearchDomainEndpoint

  ParameterIVSVideoChannelMap:
    Description: Retail Demo Store video file to IVS channel mapping parameter
    Value: !GetAtt Base.Outputs.ParameterIVSVideoChannelMap

  PinpointAppId:
    Description: Pinpoint App Id.
    Value: !GetAtt Base.Outputs.PinpointAppId<|MERGE_RESOLUTION|>--- conflicted
+++ resolved
@@ -37,7 +37,6 @@
         Parameters:
           - UseDefaultIvsStreams
       - Label:
-<<<<<<< HEAD
           default: "Create Waypoint resources"
         Parameters:
           - DeployWaypoint
@@ -50,10 +49,7 @@
           - AmazonPayPublicKeyId
           - AmazonPayPrivateKey
       - Label:
-          default: "Miscellaneous"
-=======
           default: "AWS Partner Integrations"
->>>>>>> 24f5fa85
         Parameters:
           - AmplitudeApiKey
           - OptimizelySdkKey
@@ -95,7 +91,6 @@
         default: "Amplitude API Key"
       OptimizelySdkKey:
         default: "Optimizely SDK Key"
-<<<<<<< HEAD
       AmazonPayStoreId:
         default: "Store ID of Amazon Pay sandbox account"
       AmazonPayMerchantId:
@@ -104,10 +99,8 @@
         default: "Public key ID associated with Amazon Pay sandbox account"
       AmazonPayPrivateKey:
         default: "Private key associated with Amazon Pay sandbox account"
-=======
       SegmentWriteKey:
         default: "Segment Write Key"
->>>>>>> 24f5fa85
 
 Parameters:
   ResourceBucket:
@@ -215,7 +208,7 @@
     Type: String
     Description: >
       Whether to create and use the default Interactive Video Service (IVS) streams hosted by AWS. If 'No', then new IVS streams will be created and streams
-      created based on any videos places in the CloudFormation resource bucket.
+      created based on any videos placed in the CloudFormation resource bucket.
     AllowedValues:
       - 'Yes'
       - 'No'
@@ -231,7 +224,6 @@
     Description: Optimizely SDK key for experimentation (optional).
     NoEcho: true
 
-<<<<<<< HEAD
   DeployWaypoint:
     Type: String
     Description: Deploy any Waypoint Resources
@@ -263,11 +255,11 @@
   AmazonPayPrivateKey:
     Type: String
     Description: The private key to be used for signing Amazon Pay requests for a sandbox account.
-=======
+    NoEcho: true
+
   SegmentWriteKey:
     Type: String
     Description: Segment write key for real-time data collection (optional).
->>>>>>> 24f5fa85
     NoEcho: true
 
 Resources:
