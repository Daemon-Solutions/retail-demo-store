--- conflicted
+++ resolved
@@ -33,15 +33,11 @@
           - PinpointEmailFromAddress
           - PinpointEmailFromName
       - Label:
-<<<<<<< HEAD
           default: "Use default IVS streams"
         Parameters:
           - UseDefaultIvsStreams
       - Label:
-          default: "Miscellaneous"
-=======
           default: "AWS Partner Integrations"
->>>>>>> 371edaf4
         Parameters:
           - AmplitudeApiKey
           - OptimizelySdkKey
