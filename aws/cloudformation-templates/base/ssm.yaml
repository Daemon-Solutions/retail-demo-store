--- conflicted
+++ resolved
@@ -76,15 +76,6 @@
       Value: "NONE"
       Description: "Retail Demo Store Personalized Ranking Campaign Arn Parameter"
 
-<<<<<<< HEAD
-  ParameterPersonalizedDiscountsCampaignArn:
-    Type: "AWS::SSM::Parameter"
-    Properties:
-      Name: "retaildemostore-personalized-discount-campaign-arn"
-      Type: "String"
-      Value: "NONE"
-      Description: "Retail Demo Store Personalized Discounts Campaign Arn Parameter"
-
   ParameterPersonalizedOffersCampaignArn:
     Type: "AWS::SSM::Parameter"
     Properties:
@@ -93,8 +84,6 @@
       Value: "NONE"
       Description: "Retail Demo Store Personalized Coupon Offers Campaign Arn Parameter"
 
-=======
->>>>>>> 24f5fa85
   ParameterPersonalizeTrainConfig:
     Type: "AWS::SSM::Parameter"
     Properties:
@@ -102,6 +91,7 @@
       Type: "String"
       Value: "NONE"
       Description: "Retail Demo Store Personalize Train Config"
+      Tier: "Advanced"
 
   ParameterPersonalizeTrainState:
     Type: "AWS::SSM::Parameter"
