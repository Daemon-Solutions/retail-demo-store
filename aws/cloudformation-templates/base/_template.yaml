--- conflicted
+++ resolved
@@ -282,15 +282,13 @@
     Description: Optimizely SDK key Parameter
     Value: !GetAtt SSMParameters.Outputs.ParameterOptimizelySdkKey
 
-<<<<<<< HEAD
   ParameterIVSVideoChannelMap:
     Description: Retail Demo Store video file to IVS channel mapping parameter
     Value: !GetAtt SSMParameters.Outputs.ParameterIVSVideoChannelMap
-=======
+
   ParameterSegmentWriteKey:
     Description: Segment write key Parameter
     Value: !GetAtt SSMParameters.Outputs.ParameterSegmentWriteKey
->>>>>>> 371edaf4
 
   WebUIBucketName:
     Description: S3 bucket for CloudFront distribution.
