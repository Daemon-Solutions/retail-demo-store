--- conflicted
+++ resolved
@@ -45,11 +45,19 @@
       MfaConfiguration: "OFF"
       AutoVerifiedAttributes:
         - email
+        - phone_number
+      SmsConfiguration:
+        ExternalId: !Sub ${AuthName}-external
+        SnsCallerArn: !GetAtt SNSRole.Arn
       Schema:
         - Name: email
           AttributeDataType: String
           Mutable: false
           Required: true
+        - Name: phone_number
+          AttributeDataType: String
+          Mutable: false
+          Required: false
         - Name: profile_user_id
           AttributeDataType: String
           Mutable: true
@@ -92,17 +100,13 @@
           StringAttributeConstraints:
             MinLength: '1'
             MaxLength: '200'
-<<<<<<< HEAD
         - Name: demo_journey
           AttributeDataType: String
           Mutable: true
           StringAttributeConstraints:
             MinLength: '1'
             MaxLength: '200'
-  
-=======
-
->>>>>>> 7f217fc1
+
   # Creates a User Pool Client to be used by the identity pool
   UserPoolClient:
     Type: AWS::Cognito::UserPoolClient
@@ -214,16 +218,12 @@
                   - "lex:PostText"
                 Resource:
                   - !Sub "arn:aws:lex:${AWS::Region}:${AWS::AccountId}:bot:RetailDemoStore:*"
-<<<<<<< HEAD
               - Effect: "Allow"
                 Action:
                   - "geo:*"
                 Resource:
                   - !Sub "arn:aws:geo:${AWS::Region}:${AWS::AccountId}:*"
-  
-=======
-
->>>>>>> 7f217fc1
+
   # Assigns the roles to the Identity Pool
   IdentityPoolRoleMapping:
     Type: "AWS::Cognito::IdentityPoolRoleAttachment"
