--- conflicted
+++ resolved
@@ -88,14 +88,15 @@
   CustomizeRecommendationsFunctionArn:
     Type: String
 
-<<<<<<< HEAD
   CustomizeOffersRecommendationsFunctionArn:
     Type: String
-=======
+
+  ProductsServiceExternalUrl:
+    Type: String
+
   UseDefaultIVSStreams:
     Type: String
     Default: Yes
->>>>>>> 7f217fc1
 
 Conditions:
   DeployPreIndexElasticsearch: !Equals
@@ -139,6 +140,7 @@
           csv_path: !Sub '${ResourceBucketRelativePath}csvs/'
           lambda_event_rule_name: 'RetailDemoStore-PersonalizePreCreateScheduledRule'
           Uid: !Ref Uid
+          ProductsServiceExternalUrl: !Ref ProductsServiceExternalUrl
 
   PersonalizePreCreateLambdaExecutionRole:
     Condition: DeployPreCreateCampaign
