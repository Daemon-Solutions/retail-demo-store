AWSTemplateFormatVersion: 2010-09-09

Description: >
    This template deploys the Retail Demo Store Web UI deployment pipeline.

Parameters:
  ResourceBucket:
    Type: String
    Description: S3Bucket Bucket where the deployment Resources are stored (cloudformation, images, lambda code)

  ResourceBucketRelativePath:
    Type: String
    Description: S3Bucket Path where the deployment Resources are stored (cloudformation, images, lambda code) (i.e. path/path2), can be empty if resources are at the root of the bucket. MUST contain trailing /

  WebUICDN:
    Type: String
    Description: CloudFront distribution ID for the Web UI CDN

  WebUIBucketName:
    Type: String
    Description: S3 bucket where Web UI assets stored for serving via CloudFront

  WebRootUrl:
    Type: String
    Description: Public facing root URL where the Retail Demo Store web user interface is served. Used when building fully qualified URLs for the web user interface. 
    AllowedPattern: "^https?://[^\\s/$.?#].[^\\s]*$"
    ConstraintDescription: Must be a valid URL referring to the root domain where web assets are located

  ImageRootUrl:
    Type: String
    Description: URL where Retail Demo Store images such as product images are located
    AllowedPattern: "^https?://[^\\s/$.?#].[^\\s]*$"
    ConstraintDescription: Must be a valid URL referring to the root path where images are located

  SourceDeploymentType:
    Type: String
    Description: Retail Demo Store source deployment type
    AllowedValues:
      - 'GitHub'
      - 'CodeCommit'
    Default: 'CodeCommit'

  GitHubRepo:
    Type: String

  GitHubBranch:
    Type: String
    Default: master

  GitHubToken:
    Type: String
    NoEcho: true

  GitHubUser:
    Type: String

  AmazonPayPublicKeyId:
    Type: String
    Description: Public Key ID for the Amazon Pay sandbox account being used

  AmazonPayStoreId:
    Type: String
    Description: Store ID of the Amazon Pay sandbox account being used

  AmazonPayMerchantId:
    Type: String
    Description: Merchant ID of the Amazon Pay sandbox account being used

  UserPoolId:
    Type: String

  UserPoolClientId:
    Type: String
  
  IdentityPoolId:
    Type: String
  
  ProductsServiceExternalUrl:
    Type: String
    Default: none

  UsersServiceExternalUrl:
    Type: String
    Default: none

  CartsServiceExternalUrl:
    Type: String
    Default: none

  OrdersServiceExternalUrl:
    Type: String
    Default: none

  RecommendationsServiceExternalUrl:
    Type: String
    Default: none

  WaypointServiceExternalUrl:
    Type: String
    Default: none

  SearchServiceExternalUrl:
    Type: String
    Default: none

  OffersServiceExternalUrl:
    Type: String
    Default: none

  VideosServiceExternalUrl:
    Type: String
    Default: none

  PinpointAppId:
    Type: String
    Default: none

  ParameterPersonalizeEventTrackerId:
    Type: String

  ParameterAmplitudeApiKey:
    Type: String
    Description: SSM parameter name for the Amplitude API key

  ParameterOptimizelySdkKey:
    Type: String
    Description: SSM Parameter name for the Optimizely SDK key

  ParameterSegmentWriteKey:
    Type: String
    Description: SSM Parameter name for the Segment write key
    
  CleanupBucketLambdaArn:
    Type: String
    Description: Lambda Arn for cleanup function

  WaypointResourceName:
    Type: String
    Description: Name of Waypoint resources (Map, Geofence collection, Tracker)

  WaypointNotificationEndpoint:
    Type: String
    Description: URL of WebSocket API for Geofence notifications

Conditions:
  LinkToGitHub: !Equals [ !Ref SourceDeploymentType, 'GitHub' ]
  LinkToCodeCommit: !Equals [ !Ref SourceDeploymentType, 'CodeCommit' ]

Resources:
  CopyImagesLambdaFunction:
    Type: 'AWS::Lambda::Function'
    Properties:
      Description: 'Retail Demo Store deployment utility function that copies catalog images from staging bucket to Web UI bucket'
      Code:
        ZipFile: |
          import boto3
          import cfnresponse

          def handler(event, context):
            print(event)

            response_data = {}
            response_status = cfnresponse.SUCCESS

            try:
              source_bucket_name = event['ResourceProperties']['SourceBucket']
              source_path = event['ResourceProperties']['SourceBucketPath']
              target_bucket_name = event['ResourceProperties']['TargetBucket']
              resource_bucket_path = event['ResourceProperties']['ResourceBucketRelativePath']

              if event['RequestType'] == 'Create' or event['RequestType'] == 'Update':
                # Copy from source to target
                s3 = boto3.resource('s3')
                source_bucket = s3.Bucket(source_bucket_name)
                target_bucket = s3.Bucket(target_bucket_name)

                for obj in source_bucket.objects.filter(Prefix=source_path):
                    source = { 'Bucket': source_bucket_name, 'Key': obj.key }
                    if len(resource_bucket_path)>0:
                      # need to remove the resource_relative_path for the target images directory
                      target = target_bucket.Object(obj.key[len(resource_bucket_path):])
                    else:
                      target = target_bucket.Object(obj.key)
                    target.copy(source)

                response_data['Message'] = "Resource creation succeeded"
              elif event['RequestType'] == 'Delete':
                response_data['Message'] = "Resource deletion succeeded"

            except Exception as e:
              print("Error: " + str(e))
              response_status = cfnresponse.FAILED
              response_data['Message'] = "Resource {} failed: {}".format(event['RequestType'], e)

            cfnresponse.send(event, context, response_status, response_data)

      Handler: index.handler
      Runtime: python3.7
      Timeout: 300
      Role: !GetAtt CopyImagesLambdaExecutionRole.Arn

  CustomCopyImagesLambdaFunction:
    Type: Custom::CopyImagesToWebUI
    Properties:
      ServiceToken: !GetAtt CopyImagesLambdaFunction.Arn
      SourceBucket: !Ref ResourceBucket
      SourceBucketPath: !Sub '${ResourceBucketRelativePath}images'
      TargetBucket: !Ref WebUIBucketName
      ResourceBucketRelativePath: !Ref ResourceBucketRelativePath

  CopyImagesLambdaExecutionRole:
    Type: 'AWS::IAM::Role'
    Properties:
      AssumeRolePolicyDocument:
        Version: 2012-10-17
        Statement:
          - Effect: Allow
            Principal:
              Service: lambda.amazonaws.com
            Action:
              - 'sts:AssumeRole'
      Policies:
        - PolicyName: LoggingPolicy
          PolicyDocument:
            Version: 2012-10-17
            Statement:
              - Effect: Allow
                Action:
                  - logs:CreateLogGroup
                  - logs:CreateLogStream
                  - logs:PutLogEvents
                Resource: '*'
        - PolicyName: S3
          PolicyDocument:
            Version: 2012-10-17
            Statement:
              - Effect: Allow
                Action:
                  - s3:List*
                  - s3:GetObject
                  - s3:PutObject
                Resource: '*'
                Resource:
                  - !Sub arn:aws:s3:::${ResourceBucket}/*
                  - !Sub arn:aws:s3:::${ResourceBucket}
                  - !Sub arn:aws:s3:::${WebUIBucketName}
                  - !Sub arn:aws:s3:::${WebUIBucketName}/*

  CodeBuildServiceRole:
    Type: AWS::IAM::Role
    Properties:
      Path: /
      AssumeRolePolicyDocument: 
        Version: 2012-10-17
        Statement:
          - Effect: Allow
            Principal:
              Service: codebuild.amazonaws.com
            Action: sts:AssumeRole    
      Policies:
        - PolicyName: "logs"
          PolicyDocument:
            Version: "2012-10-17"
            Statement:
              - 
                Effect: "Allow"
                Action: 
                  - logs:CreateLogGroup
                  - logs:CreateLogStream
                  - logs:PutLogEvents
                  - ssm:GetParameters
                  - 'cloudfront:CreateInvalidation'
                Resource: "*"
        - PolicyName: "S3"
          PolicyDocument:
            Version: "2012-10-17"
            Statement:
              - 
                Effect: "Allow"
                Action: 
                  - s3:GetObject
                  - s3:PutObject
                  - s3:GetObjectVersion
                  - 's3:GetBucketVersioning'
                Resource:
                  - !Sub arn:aws:s3:::${ArtifactBucket}/*
                  - !Sub arn:aws:s3:::${WebUIBucketName}/*

  CodePipelineServiceRole:
    Type: AWS::IAM::Role
    Properties:
      Path: /
      AssumeRolePolicyDocument:
        Version: 2012-10-17
        Statement:
          - Effect: Allow
            Principal:
              Service: codepipeline.amazonaws.com
            Action: sts:AssumeRole
      Policies:
        - PolicyName: root
          PolicyDocument:
            Version: 2012-10-17
            Statement:
              - Resource:
                  - !Sub arn:aws:s3:::${ArtifactBucket}/*
                  - !Sub arn:aws:s3:::${ArtifactBucket}
                Effect: Allow
                Action:
                  - s3:PutObject
                  - s3:GetObject
                  - s3:GetObjectVersion
                  - s3:GetBucketVersioning
              - Resource: "*"
                Effect: Allow
                Action:
                  - codebuild:StartBuild
                  - codebuild:BatchGetBuilds
                  - iam:PassRole
              - Resource: !Sub 'arn:aws:codecommit:${AWS::Region}:${AWS::AccountId}:retaildemostore-src'
                Effect: Allow
                Action:
                  - "codecommit:GetBranch"
                  - "codecommit:GetCommit"
                  - "codecommit:UploadArchive"
                  - "codecommit:GetUploadArchiveStatus"
                  - "codecommit:CancelUploadArchive"

  ArtifactBucket:
    Type: AWS::S3::Bucket
    Properties:
      AccessControl: Private

  # Empties bucket when stack is deleted
  EmptyArtifactBucket:
    Type: Custom::EmptyArtifactBucket
    Properties:
      ServiceToken: !Ref CleanupBucketLambdaArn
      BucketName: !Ref ArtifactBucket

  CodeBuildProject:
    Description: Retail Demo Store CodeBuild project for Web UI
    Type: 'AWS::CodeBuild::Project'
    Properties:
      Name: !Ref AWS::StackName
      Description: !Sub 'Building stage for ${AWS::StackName}'
      Artifacts:
        Type: CODEPIPELINE
      Source:
        Type: CODEPIPELINE
        BuildSpec: src/web-ui/buildspec.yml
      ServiceRole: !Ref CodeBuildServiceRole
      Environment:
        ComputeType: BUILD_GENERAL1_SMALL
        EnvironmentVariables:
          - Name: WEB_BUCKET_NAME
            Value: !Ref WebUIBucketName
          - Name: CLOUDFRONT_DIST_ID
            Value: !Ref WebUICDN
          - Name: AMAZON_PAY_PUBLIC_KEY_ID
            Value: !Ref AmazonPayPublicKeyId
          - Name: AMAZON_PAY_STORE_ID
            Value: !Ref AmazonPayStoreId
          - Name: AMAZON_PAY_MERCHANT_ID
            Value: !Ref AmazonPayMerchantId
          - Name: COGNITO_USER_POOL_ID
            Value: !Sub ${UserPoolId}
          - Name: COGNITO_USER_POOL_CLIENT_ID
            Value: !Sub ${UserPoolClientId}
          - Name: COGNITO_IDENTITY_POOL_ID
            Value: !Sub ${IdentityPoolId}
          - Name: PRODUCTS_SERVICE_URL
            Value: !Sub ${ProductsServiceExternalUrl}
          - Name: USERS_SERVICE_URL
            Value: !Sub ${UsersServiceExternalUrl}
          - Name: CARTS_SERVICE_URL
            Value: !Sub ${CartsServiceExternalUrl}
          - Name: ORDERS_SERVICE_URL
            Value: !Sub ${OrdersServiceExternalUrl}        
          - Name: RECOMMENDATIONS_SERVICE_URL
            Value: !Sub ${RecommendationsServiceExternalUrl}
          - Name: WAYPOINT_SERVICE_URL
            Value: !Sub ${WaypointServiceExternalUrl}
          - Name: SEARCH_SERVICE_URL
            Value: !Sub ${SearchServiceExternalUrl}
          - Name: VIDEOS_SERVICE_URL
            Value: !Sub ${VideosServiceExternalUrl}
          - Name: DEPLOYED_REGION
            Value: !Ref AWS::Region
          - Name: PINPOINT_APP_ID
            Value: !Ref PinpointAppId
          - Name: PERSONALIZE_TRACKING_ID
            Type: PARAMETER_STORE
            Value: !Ref ParameterPersonalizeEventTrackerId       
          - Name: AMPLITUDE_API_KEY
            Type: PARAMETER_STORE
            Value: !Ref ParameterAmplitudeApiKey
          - Name: OPTIMIZELY_SDK_KEY
            Type: PARAMETER_STORE
            Value: !Ref ParameterOptimizelySdkKey
<<<<<<< HEAD
          - Name: WAYPOINT_RESOURCE_NAME
            Value: !Ref WaypointResourceName
          - Name: WAYPOINT_NOTIFICATION_URL
            Value: !Ref WaypointNotificationEndpoint
=======
          - Name: SEGMENT_WRITE_KEY
            Type: PARAMETER_STORE
            Value: !Ref ParameterSegmentWriteKey 
>>>>>>> 24f5fa85
          - Name: WEB_ROOT_URL
            Value: !Ref WebRootUrl
          - Name: IMAGE_ROOT_URL
            Value: !Ref ImageRootUrl
        Image: 'aws/codebuild/standard:2.0'
        Type: LINUX_CONTAINER

  PipelineGitHub:
    Condition: LinkToGitHub
    Type: AWS::CodePipeline::Pipeline
    Properties:
      RoleArn: !GetAtt CodePipelineServiceRole.Arn
      Tags:
        -
          Key: RetailDemoStoreServiceName
          Value: web-ui
      ArtifactStore:
        Type: S3
        Location: !Ref ArtifactBucket
      Stages:
        - Name: Source
          Actions:
            - Name: App
              ActionTypeId:
                Category: Source
                Owner: ThirdParty
                Version: '1'
                Provider: GitHub
              Configuration:
                Owner: !Ref GitHubUser
                Repo: !Ref GitHubRepo
                Branch: !Ref GitHubBranch
                OAuthToken: !Ref GitHubToken
              OutputArtifacts:
                - Name: App
              RunOrder: 1
        - Name: Build
          Actions:
            - Name: Build-and-Deploy
              InputArtifacts:
                - Name: App
              ActionTypeId:
                Category: Build
                Owner: AWS
                Version: '1'
                Provider: CodeBuild
              OutputArtifacts:
                - Name: BuildOutput
              Configuration:
                ProjectName: !Ref CodeBuildProject
              RunOrder: 1

  PipelineCodeCommit:
    Condition: LinkToCodeCommit
    Type: AWS::CodePipeline::Pipeline
    Properties:
      RoleArn: !GetAtt CodePipelineServiceRole.Arn
      Tags:
        -
          Key: RetailDemoStoreServiceName
          Value: web-ui
      ArtifactStore:
        Type: S3
        Location: !Ref ArtifactBucket
      Stages:
        - Name: Source
          Actions:
            - Name: App
              ActionTypeId:
                Category: Source
                Owner: AWS
                Version: '1'
                Provider: CodeCommit
              Configuration:
                RepositoryName: retaildemostore-src
                BranchName: master
                PollForSourceChanges: 'true'
              OutputArtifacts:
                - Name: App
              RunOrder: 1
        - Name: Build
          Actions:
            - Name: Build-and-Deploy
              InputArtifacts:
                - Name: App
              ActionTypeId:
                Category: Build
                Owner: AWS
                Version: '1'
                Provider: CodeBuild
              OutputArtifacts:
                - Name: BuildOutput
              Configuration:
                ProjectName: !Ref CodeBuildProject
              RunOrder: 1

Outputs:
  PipelineForGitHubUrl:
    Condition: LinkToGitHub
    Value: !Sub https://console.aws.amazon.com/codepipeline/home?region=${AWS::Region}#/view/${PipelineGitHub}

  PipelineForCodeCommitUrl:
    Condition: LinkToCodeCommit
    Value: !Sub https://console.aws.amazon.com/codepipeline/home?region=${AWS::Region}#/view/${PipelineCodeCommit}<|MERGE_RESOLUTION|>--- conflicted
+++ resolved
@@ -398,16 +398,13 @@
           - Name: OPTIMIZELY_SDK_KEY
             Type: PARAMETER_STORE
             Value: !Ref ParameterOptimizelySdkKey
-<<<<<<< HEAD
           - Name: WAYPOINT_RESOURCE_NAME
             Value: !Ref WaypointResourceName
           - Name: WAYPOINT_NOTIFICATION_URL
             Value: !Ref WaypointNotificationEndpoint
-=======
           - Name: SEGMENT_WRITE_KEY
             Type: PARAMETER_STORE
             Value: !Ref ParameterSegmentWriteKey 
->>>>>>> 24f5fa85
           - Name: WEB_ROOT_URL
             Value: !Ref WebRootUrl
           - Name: IMAGE_ROOT_URL
