# Copyright Amazon.com, Inc. or its affiliates. All Rights Reserved.
# SPDX-License-Identifier: MIT-0

"""
Lambda function designed to be called on a recurring schedule ("rate(5 minutes)")
that will methodically work through the steps of creating Personalize campaigns 
for product and search personalization by completing the following steps.

1. Create schemas for items, users, and interactions.
2. Create dataset group and datasets for items, users, and interactions.
3. Create upload jobs for item, user, and interaction CSVs.
4. Create Event Tracker to receive real-time events from web-ui service.
5. Start execution of Web-UI service in CodePipeline so it picks up the Event 
   Tracker ID in its build-time configuration.
6. Create Solution and Solution Version for related items, item recommendations,
   and personalized reranking recipes.
7. Create Campaigns for related items, item recommendations, and personalized reranking.
8. Store Campaign ARNs in SSM parameters (which are used by Retail Demo Store services
   and workshops).

The function has logic to skip completed steps and pick up where it left off
to continue the overall process. It is useful in cases such as workshops that 
don't focus on or have time to train Personalize models but depend on them. 
For example, the Experimentation workshop.
"""

import json
import boto3
import botocore
import logging
import os
import uuid
from crhelper import CfnResource

from packaging import version
from botocore.exceptions import ClientError


logger = logging.getLogger()
logger.setLevel(logging.DEBUG)

min_botocore_version = '1.16.24'

# Check if Lambda runtime needs to be patched with more recent Personalize SDK
# This must be done before creating Personalize clients from boto3.
if version.parse(botocore.__version__) < version.parse(min_botocore_version):
    logger.info('Patching botocore SDK libraries for Personalize')

    dir_path = os.path.dirname(os.path.realpath(__file__))
    models_path = os.path.join(dir_path, 'models')
    
    aws_data_path = set(os.environ.get('AWS_DATA_PATH', '').split(os.pathsep))
    aws_data_path.add(models_path)
    
    os.environ.update({
        'AWS_DATA_PATH': os.pathsep.join(aws_data_path)
    })

    logger.info(os.environ)
else:
    logger.info('Patching botocore SDK for Personalize not required')    
    
iam = boto3.client("iam")
ssm = boto3.client('ssm')
personalize = boto3.client('personalize')
personalize_runtime = boto3.client('personalize-runtime')
cw_events = boto3.client('events')
codepipeline = boto3.client('codepipeline')
cloudformation_helper = CfnResource()

sts = boto3.client('sts')

# Where our data is for training
bucket = os.environ['csv_bucket']
bucket_path = os.environ.get('csv_path', '')

items_filename = bucket_path + f"items.csv"
users_filename = bucket_path + f"users.csv"
interactions_filename = bucket_path + f"interactions.csv"

session = boto3.session.Session()
region = session.region_name
account_id = sts.get_caller_identity().get('Account')

# Dataset group names are now dynamically generated
dataset_group_name_root = 'retaildemostore-'

# Exactly what we want train is stored in this SS parameter - or we generate it ourselves with a default
# if it does not exist.
training_config_param_name = 'retaildemostore-training-config'  # ParameterPersonalizeTrainConfig
num_to_train = int(os.environ['num_to_train'])

role_name = os.environ.get('Uid') + '-PersonalizeS3'
event_tracking_id_param = 'retaildemostore-personalize-event-tracker-id'
filter_purchased_arn_param = 'retaildemostore-personalize-filter-purchased-arn'

datasetgroup_name_param = 'retaildemostore-personalize-datasetgroup-name'

all_campaign_types = ['retaildemostore-related-products',
                      'retaildemostore-product-personalization',
                      'retaildemostore-personalized-ranking',
                      'retaildemostore-personalized-discounting']

campaign_type_to_event_type = {
    "retaildemostore-related-products": "ProductViewed",
    "retaildemostore-product-personalization": "ProductViewed",
    "retaildemostore-personalized-ranking": "ProductViewed",
    "retaildemostore-personalized-discounting": "DiscountedProductViewed",
}

campaign_type_to_recipe_arn = {
    "retaildemostore-related-products": "arn:aws:personalize:::recipe/aws-sims",
    "retaildemostore-product-personalization": "arn:aws:personalize:::recipe/aws-hrnn-metadata",
    "retaildemostore-personalized-ranking": "arn:aws:personalize:::recipe/aws-personalized-ranking",
    "retaildemostore-personalized-discounting": "arn:aws:personalize:::recipe/aws-personalized-ranking",
}

campaign_type_to_ssm_param = {
    "retaildemostore-related-products": "retaildemostore-related-products-campaign-arn",
    "retaildemostore-product-personalization": "retaildemostore-product-recommendation-campaign-arn",
    "retaildemostore-personalized-ranking": "retaildemostore-personalized-ranking-campaign-arn",
    "retaildemostore-personalized-discounting": "retaildemostore-personalized-discount-campaign-arn",
}

# Info on CloudWatch event rule used to repeatedely call this function.
lambda_event_rule_name = os.environ['lambda_event_rule_name']

# schemas
schemas_to_delete = [
    'retaildemostore-schema-users',
    'retaildemostore-schema-items',
    'retaildemostore-schema-interactions',
    'retaildemostore-event-schema'
]
items_schema = {
    "type": "record",
    "name": "Items",
    "namespace": "com.amazonaws.personalize.schema",
    "fields": [
        {
            "name": "ITEM_ID",
            "type": "string"
        },
        {
            "name": "CATEGORY",
            "type": "string",
            "categorical": True
        },
        {
            "name": "STYLE",
            "type": "string",
            "categorical": True
        }
    ],
    "version": "1.0"
}

users_schema = {
    "type": "record",
    "name": "Users",
    "namespace": "com.amazonaws.personalize.schema",
    "fields": [
        {
            "name": "USER_ID",
            "type": "string"
        },
        {
            "name": "AGE",
            "type": "int"
        },
        {
            "name": "GENDER",
            "type": "string",
            "categorical": True
        }
    ],
    "version": "1.0"
}

interactions_schema = {
    "type": "record",
    "name": "Interactions",
    "namespace": "com.amazonaws.personalize.schema",
    "fields": [
        {
            "name": "ITEM_ID",
            "type": "string"
        },
        {
            "name": "USER_ID",
            "type": "string"
        },
        {
            "name": "EVENT_TYPE",
            "type": "string"
        },
        {
            "name": "TIMESTAMP",
            "type": "long"
        }
    ],
    "version": "1.0"
}


def create_schema(schema, name):
    """ Conditionally creates a personalize schema if it does not already exist """
    response=personalize.list_schemas()
    schemas=response["schemas"]
    schema_exists=False
    for s in schemas:
        if s['name'] == name:
            logger.info("Schema " + name + " already exists, not creating")
            schema_exists=True
            schema_arn = s['schemaArn']
            break
        
    if not schema_exists:
        logger.info('Creating schema ' + name)
        create_schema_response = personalize.create_schema(
            name = name,
            schema = json.dumps(schema)
        )
            
        schema_arn = create_schema_response['schemaArn']
        
    return schema_arn


def create_dataset(dataset_group_arn, dataset_name, dataset_type, schema_arn):
    """ Conditionally creates dataset if it doesn't already exist """
    response = personalize.list_datasets(datasetGroupArn = dataset_group_arn)
    datasets = response['datasets']
    dataset_exists = False
    for dataset in datasets:
        if dataset['name'] == dataset_name:
            logger.info("Dataset " + dataset_name + " already exists, not creating")
            dataset_exists=True
            dataset_arn = dataset['datasetArn']
            break
        
    if not dataset_exists:
        logger.info('Dataset ' + dataset_name + ' does NOT exist; creating')
        create_dataset_response = personalize.create_dataset(
            datasetType = dataset_type,
            datasetGroupArn = dataset_group_arn,
            schemaArn = schema_arn,
            name=dataset_name
        )
        dataset_arn = create_dataset_response['datasetArn']
        
    return dataset_arn


def create_import_job(job_name, dataset_arn, account_id, region, data_location, role_arn):
    import_job_exists=False
    response=str(personalize.list_dataset_import_jobs(datasetArn = dataset_arn))
    logger.info(response)
    if response.find(job_name) != -1:
        logger.info("Dataset import job "+job_name+" already exists, not creating")
        import_job_exists = True
        import_job_arn="arn:aws:personalize:"+region+":"+account_id+":dataset-import-job/"+job_name
        
    if not import_job_exists:
        logger.info('Creating dataset import job ' + job_name)
        create_dataset_import_job_response = personalize.create_dataset_import_job(
            jobName = job_name,
            datasetArn = dataset_arn,
            dataSource = {
                "dataLocation": data_location
            },
            roleArn = role_arn
        )
        import_job_arn = create_dataset_import_job_response['datasetImportJobArn']
        
    return import_job_arn


def is_import_job_active(import_job_arn):
    import_job_response = personalize.describe_dataset_import_job(
        datasetImportJobArn = import_job_arn
    )
    dataset_import_job = import_job_response["datasetImportJob"]
    if "latestDatasetImportJobRun" not in dataset_import_job:
        status = dataset_import_job["status"]
        logger.info("DatasetImportJob {}: {}".format(import_job_arn, status))
    else:
        status = dataset_import_job["latestDatasetImportJobRun"]["status"]
        logger.info("LatestDatasetImportJobRun {}: {}".format(import_job_arn, status))
    
    return status == "ACTIVE"


def is_ssm_parameter_set(parameter_name):
    try:
        response = ssm.get_parameter(Name=parameter_name)
        return response['Parameter']['Value'] != 'NONE'
    except ssm.exceptions.ParameterNotFound:
        return False


def create_personalize_role(role_name):
    role_arn = None

    try:
        response = iam.get_role(RoleName = role_name)
        role_arn = response['Role']['Arn']
    except iam.exceptions.NoSuchEntityException:
        logger.info('Creating IAM role ' + role_name)
        
        assume_role_policy_document = {
            "Version": "2012-10-17",
            "Statement": [
                {
                  "Effect": "Allow",
                  "Principal": {
                    "Service": "personalize.amazonaws.com"
                  },
                  "Action": "sts:AssumeRole"
                }
            ]
        }
        
        create_role_response = iam.create_role(
            RoleName = role_name,
            AssumeRolePolicyDocument = json.dumps(assume_role_policy_document)
        )
        
        iam.attach_role_policy(
            RoleName = role_name,
            PolicyArn = "arn:aws:iam::aws:policy/AmazonS3ReadOnlyAccess"
        )
        
        # Just print role ARN and return None so we cycle back to check on next call.
        logger.info('Created IAM Role: {}'.format(create_role_response["Role"]["Arn"]))

    return role_arn


def delete_personalize_role():
    try:
        response = iam.detach_role_policy(
            RoleName=os.environ.get('Uid')+'-PersonalizeS3',
            PolicyArn='arn:aws:iam::aws:policy/AmazonS3ReadOnlyAccess'
        )
    except ClientError as e:
        error_code = e.response['Error']['Code']
        if error_code != 'NoSuchEntity':
            logger.error(e)

    try:
        response = iam.delete_role(
            RoleName=os.environ.get('Uid')+'-PersonalizeS3'
        )
    except ClientError as e:
        error_code = e.response['Error']['Code']
        if error_code != 'NoSuchEntity':
            logger.error(e)

    return True


def enable_event_rule(rule_name):
    try:
        logger.info('Enabling event rule {}'.format(rule_name))
        cw_events.enable_rule(Name=rule_name)

    except cw_events.exceptions.ClientError as e:
        error_code = e.response['Error']['Code']
        if error_code == 'ResourceNotFoundException':
            logger.error('CloudWatch event rule to enable not found')
            raise
        else:
            logger.error(e)
            raise

def disable_event_rule(rule_name):
    """
    Disables the CloudWatch event rule used to trigger this lambda function on a recurring schedule.
    Can be preferrable to deleting the rule because it is then easy to re-instate exactly the same rule by
    simply enabling it.
    Args:
        rule_name (str): Rule to disable
    """
    try:
        logger.info('Disabling event rule {}'.format(rule_name))
        cw_events.disable_rule(Name=rule_name)

    except ClientError as e:
        error_code = e.response['Error']['Code']
        if error_code == 'ResourceNotFoundException':
            logger.warning('CloudWatch event rule to disable not found')
        else:
            logger.error(e)


def delete_personalize_schemas(schemas_to_delete):
    schema_paginator = personalize.get_paginator('list_schemas')
    for schema_page in schema_paginator.paginate():
        for schema in schema_page['schemas']:
            if schema['name'] in schemas_to_delete:
                try:
                    logger.info('Deleting schema {}'.format(schema['schemaArn']))
                    personalize.delete_schema(schemaArn=schema['schemaArn'])
                except ClientError as e:
                    error_code = e.response['Error']['Code']
                    if error_code == 'ResourceNotFoundException':
                        logger.info("Schema does not exist")

    logger.info('Done deleting schemas')

    return True


def delete_event_rule(rule_name):
    """Deletes CloudWatch event rule used to trigger this lambda function on a recurring schedule """
    try:
        response = cw_events.list_targets_by_rule(Rule = rule_name)

        if len(response['Targets']) > 0:
            logger.info('Removing event targets from rule {}'.format(rule_name))

            target_ids = []

            for target in response['Targets']:
                target_ids.append(target['Id'])

            response = cw_events.remove_targets(
                Rule=rule_name,
                Ids=target_ids
            )

        logger.info('Deleting event rule {}'.format(rule_name))
        cw_events.delete_rule(Name=rule_name)

    except ClientError as e:
        error_code = e.response['Error']['Code']
        if error_code == 'ResourceNotFoundException':
            logger.warning('CloudWatch event rule to delete not found')
        else:
            logger.error(e)


def rebuild_webui_service(region, account_id):
    """ Initiates a build/deploy of the Web UI service so that event tracker is picked up """

    logger.info('Looking for pipeline with tag "RetailDemoStoreServiceName=web-ui" to initiate execution')

    restarted = False
    
    pipeline_iterator = codepipeline.get_paginator('list_pipelines').paginate()

    for pipelines in pipeline_iterator:
        for pipeline in pipelines['pipelines']:
            logger.debug('Checking pipeline {} for web-ui tag'.format(pipeline['name']))
            
            arn = 'arn:aws:codepipeline:{}:{}:{}'.format(region, account_id, pipeline['name'])
            
            response_tags = codepipeline.list_tags_for_resource(resourceArn=arn)
            
            for tag in response_tags['tags']:
                if tag['key'] == 'RetailDemoStoreServiceName' and tag['value'] == 'web-ui':
                    logger.info('Found web-ui pipeline; attempting to start execution')
                    
                    response_start = codepipeline.start_pipeline_execution(name=pipeline['name'])
                    
                    logger.info('Pipeline execution started with executionId: {}'.format(response_start['pipelineExecutionId']))
                    
                    restarted = True
                    
                if restarted:
                    break
                
            if restarted:
                break
            
        if restarted:
            break
            
    if not restarted:
        logger.warning('Pipeline with tag "RetailDemoStoreServiceName=web-ui" not restarted; does pipeline and/or tag exist?')


def create_campaign_polling(dataset_group_arn, recipe_arn,
                            campaign_solution_name, event_type,
                            **kwargs):
    """
    For a particular campaign name (which also serves as the solution name), build the solution, one solution version
    and one campaign. This function is meant to be called repeatedly (polling) till it returns the campaign Arn.
    Args:
        dataset_group_arn: Where to build the campaign
        recipe_arn: Which recipe to build
        campaign_solution_name: What name to build it under
        event_type: Which event type to build it with (see Amazon Personalize docs for details of how that works).
        kwargs: Other arguments which are ignored. This is to allow training configs to be passed around.

    Returns:
        Arn if desired campaign has been created or failed.
        None otherwise.
    """

    # We grab the below to reconstruct Arns. There are other ways to do this but it is tested and working, so
    # we do it this way.
    session = boto3.session.Session()
    region = session.region_name
    account_id = sts.get_caller_identity().get('Account')

    # We see if the solution name is created by looking through the string of all solutions
    # - this is slightly unsafe but it has been tested and is working in this codebase.
    list_solutions_response = str(personalize.list_solutions(datasetGroupArn=dataset_group_arn))

    if list_solutions_response.find(campaign_solution_name) != -1:
        solution_arn="arn:aws:personalize:"+region+":"+account_id+":solution/"+campaign_solution_name
    else:
        logger.info("Solution " + campaign_solution_name + " to be created.")
        create_solution_response = personalize.create_solution(
            name=campaign_solution_name,
            datasetGroupArn=dataset_group_arn,
            recipeArn=recipe_arn,
            eventType=event_type,
            performHPO=True
        )

        solution_arn = create_solution_response['solutionArn']
        logger.info(f"Product solution {campaign_solution_name} create initiated with Arn {solution_arn}")

        return None

    # Create product solution version if it doesn't exist
    response = personalize.list_solution_versions(solutionArn=solution_arn)
    if response['solutionVersions']:
        logger.info("Solution Version for "+campaign_solution_name+" already exists, not creating")
        solution_version_arn = response['solutionVersions'][0]['solutionVersionArn']
    else:
        logger.info('Creating SolutionVersion')
        create_solution_version_response = personalize.create_solution_version(
            solutionArn=solution_arn)
        solution_version_arn = create_solution_version_response['solutionVersionArn']

    # Make sure product recommendation solution version is active, otherwise force a re-poll
    describe_solution_version_response = personalize.describe_solution_version(
        solutionVersionArn=solution_version_arn
    )
    status = describe_solution_version_response["solutionVersion"]["status"]
    logger.info(f"SolutionVersion Status for {campaign_solution_name} is: {status}")
    if status != "ACTIVE":
        # logger.info(f"Recommendation solution version for {campaign_solution_name} "
        #             f"status is NOT active - status {status} - repoll later")
        return None

    # Create related product campaign if it doesn't exist
    list_campaigns_response = personalize.list_campaigns(
        solutionArn=solution_arn
    )
    if list_campaigns_response['campaigns']:
        for campaign in list_campaigns_response['campaigns']:
            status = campaign['status']
            if status != 'ACTIVE':
                logger.info(f"Campaign {campaign['campaignArn']} is NOT active - status {status} - repoll later")
                return None

            logger.info('Campaign ' + campaign['campaignArn'] + ' is active.')
            campaign_arn = campaign['campaignArn']
            return campaign_arn
    else:
        logger.info('Creating campaign - will poll')
        personalize.create_campaign(
            name=campaign_solution_name,
            solutionVersionArn=solution_version_arn,
            minProvisionedTPS=1
        )
        return None
    # Will not arrive here


def delete_campaign_polling(dataset_group_arn, solution_arn, **kwargs):
    """
    For a particular solution Arn, remove the solution and all campaigns attached to it.
    This function is meant to be called repeatedly (polling) till it returns True.
    Args:
        dataset_group_arn: Where to delete the campaign+solution
        solution_arn: What solution to remove
        kwargs: Other arguments which are ignored. This is to allow training configs to be passed around.

    Returns:
        Tuple - 1st item:
            True if desired campaign has been deleted, or failed.
            False otherwise.
        2nd item:
            Campaign Arn if a campaign has been scheduled for deletion
            None otherwise
    """

    finished = True
    list_solutions_response = personalize.list_solutions(datasetGroupArn=dataset_group_arn)
    list_campaigns_response = personalize.list_campaigns(solutionArn=solution_arn)

    for campaign in list_campaigns_response['campaigns']:
        finished = False
        try:
            logger.info(f"We are signalling that we do not want campaign with Arn {campaign['campaignArn']}")
            personalize.delete_campaign(campaignArn=campaign['campaignArn'])

            # Delete the SSM parameter if we have deleted a campaign
            for ssm_param in campaign_type_to_ssm_param.values():
                test_campaign_arn = ssm.get_parameter(Name=ssm_param)['Parameter']['Value']
                if campaign['campaignArn'].strip() == test_campaign_arn.strip():
                    logger.info(f"As campaign with Arn {campaign['campaignArn']} was configured in SSM parameter"
                                f" {ssm_param} but is to be deleted, we are removing it from SSM.")
                    response = ssm.put_parameter(
                        Name=ssm_param,
                        Description='Retail Demo Store Campaign Arn Parameter',
                        Value='NONE',
                        Type='String',
                        Overwrite=True
                    )
        except personalize.exceptions.ResourceInUseException as ex:
            logger.info(f"Campaign with Arn {campaign['campaignArn']} is still alive - waiting for it to change status "
                        f"so it can disappear")

    if not finished:
        return False

    for solution in list_solutions_response['solutions']:
        if solution['solutionArn'] == solution_arn:
            finished = False
            try:
                logger.info(f"We are signalling that we do not want solution with Arn {solution_arn}")
                personalize.delete_solution(solutionArn=solution_arn)
            except personalize.exceptions.ResourceInUseException as ex:
                logger.info(f"Campaign with Arn {solution['solutionArn']} is still alive "
                            f"- waiting for it to change status so it can disappear")

    return finished


def create_recent_purchase_filter(dataset_group_arn, ssm_parameter_name):
    """Creates Personalize Filter that excludes recommendations for recently purchased products"""

    logger.info('Creating purchased product filter')

    response = personalize.create_filter(
        name = 'retaildemostore-filter-purchased-products',
        datasetGroupArn = dataset_group_arn,
        filterExpression = 'EXCLUDE itemId WHERE INTERACTIONS.event_type in ("OrderCompleted")'
    )
 
    filter_arn = response['filterArn']

    logger.info('Setting purchased product filter ARN as SSM parameter ' + ssm_parameter_name)

    ssm.put_parameter(
        Name=ssm_parameter_name,
        Description='Retail Demo Store Personalize Filter Purchased Products Arn Parameter',
        Value='{}'.format(filter_arn),
        Type='String',
        Overwrite=True
    )


def delete_datasets(dataset_group_arn):
    """Delete all datasets in a dataset group in a polling fashion and return the number still around."""
    logger.info('Deleting datasets for dataset group')
    dataset_count = 0
    dataset_paginator = personalize.get_paginator('list_datasets')

    for dataset_page in dataset_paginator.paginate(datasetGroupArn = dataset_group_arn):
        for dataset in dataset_page['datasets']:
            dataset_count += 1
            if dataset['status'] == 'ACTIVE':
                logger.info('Deleting dataset {}'.format(dataset['datasetArn']))
                try:
                    personalize.delete_dataset(datasetArn = dataset['datasetArn'])
                except personalize.exceptions.ResourceInUseException as ex:
                    logger.info('Cannot yet delete it.')

    return dataset_count == 0


def delete_dataset_group(dataset_group_arn):
    """Delete dataset group in a polling fashion and return the True if gone."""
    try:
        logger.info('Deleting dataset group')
        try:
            personalize.delete_dataset_group(datasetGroupArn = dataset_group_arn)
            return False
        except personalize.exceptions.ResourceInUseException as ex:
            logger.info('Cannot yet delete it.')
            return False
    except ClientError as e:
        error_code = e.response['Error']['Code']
        if error_code == 'ResourceNotFoundException':
            logger.info("Dataset group does not exist")

    return True


def delete_event_trackers(dataset_group_arn):
    """Delete all event trackers in a dataset group in a polling fashion and return the number still around."""
    ssm.put_parameter(
        Name='retaildemostore-personalize-event-tracker-id',
        Description='Retail Demo Store Personalize Event Tracker ID Parameter',
        Value='NONE',
        Type='String',
        Overwrite=True
    )

    logger.info('Deleting event trackers for dataset group')
    event_tracker_count = 0
    event_trackers_paginator = personalize.get_paginator('list_event_trackers')
    for event_tracker_page in event_trackers_paginator.paginate(datasetGroupArn=dataset_group_arn):
        for event_tracker in event_tracker_page['eventTrackers']:
            event_tracker_count += 1
            if event_tracker['status'] == 'ACTIVE':
                logger.info('Deleting event tracker {}'.format(event_tracker['eventTrackerArn']))
                try:
                    personalize.delete_event_tracker(eventTrackerArn=event_tracker['eventTrackerArn'])
                except personalize.exceptions.ResourceInUseException as ex:
                    logger.info('Could not yet delete it')

    return event_tracker_count == 0


def delete_filters(dataset_group_arn):
    """Delete all filters in a dataset group in a polling fashion and return the number still around."""
    filters_response = personalize.list_filters(datasetGroupArn = dataset_group_arn, maxResults = 100)

    for filter in filters_response['Filters']:
        logger.info('Deleting filter: ' + filter['filterArn'])
        try:
            personalize.delete_filter(filterArn = filter['filterArn'])
        except personalize.exceptions.ResourceInUseException as ex:
            logger.info('Could not yet delete it')

    return len(filters_response['Filters'])==0

def update():
    """
    According to the contents of the SSM variable retaildemostore-training-config build and delete
    dataset groups, datasets, solutions and campaigns to reach the desired state.

    The function runs off the training config which has the following JSON structure:
        - Dictionary with one key "steps" which represent sequential configurations to be achieved.
        - Its value is a list of dictionaries each representing a Personalize config to aspire to.
          Once the step is finished the system mover on to the next step.
        - Each step Personalize config dictionary has a set of keys as the name of dataset group
          to create and the value the config for that dataset group.
        - Each dataset group config consists of a single key: "campaigns" with its value a dictionary
          with key campaign type (there are 4 campaign types: user-item, item-item, rerankin and discounts)
          and value campaign config for that campaign type.
        - The campaign config consists of a dictionary with 3 keys:
            - "desired_campaign_suffixes" - a list of numerical version numbers of solutions and campaigns to create.
              For example, if the campaign_type is "retaildemostore-related-products" and the desired version nums is
              [3], it will attempt to create a related products campaign with name retaildemostore-related-products-3
            - "desired_active_version_suffixes" - an int showing which of these version numbers should be activated in the UI
              This is achieved by putting the SSM parameter for this campaign into the right parameter so that it is
              picked up by the recommendations endpoint.
            - "minimum_available_campaigns" - if 0 then campaigns can get deleted even if it means there will be
              no active campaigns. If 1 then this campaign is preserved till there is another campaign of this type.

        See the poll_create function below for how the default training configuration is constrcuted.

        As another example, the following config requests a full teardown
        followed by creation of a dataset group with two campaigns:

            {
                "steps": [
                    {
                        "dataset_groups": null
                    },
                    {
                        "dataset_groups": {
                            "retaildemostore-MYDATASETGROUP": {
                                "campaigns": {
                                    "retaildemostore-related-products": {
                                        "desired_campaign_suffixes": [0],
                                        "desired_active_version_suffixes": 0
                                    },
                                    "retaildemostore-product-personalization": {
                                        "desired_campaign_suffixes": [0],
                                        "desired_active_version_suffixes": 0
                                    }
                                }
                            }
                        }
                    }
                ]
            }
    """

    # Already configured - grab that config - see it documented in the poll_create function below.
    train_configs = ssm.get_parameter(Name=training_config_param_name)
    train_configs = json.loads(train_configs['Parameter']['Value'])
    trainstep_config = train_configs['steps'][0]

    logger.info(f"Got train config: {json.dumps(trainstep_config, indent=2)}")

    # Find dataset group names I control
    response = personalize.list_dataset_groups()
    datasetGroups = response['datasetGroups']
    datasetGroups = [datasetGroup for datasetGroup in datasetGroups
                     if datasetGroup['name'].startswith(dataset_group_name_root)]
    all_dataset_group_names = [datasetGroup['name'] for datasetGroup in datasetGroups]

    # group them into ones we want and ones we do not want
    desired_dataset_group_names = [] if trainstep_config['dataset_groups'] is None else list(trainstep_config['dataset_groups'].keys())
    undesired_dataset_group_names = [name for name in all_dataset_group_names if name not in desired_dataset_group_names]

    dataset_group_name_to_arn = {datasetGroup['name']:datasetGroup['datasetGroupArn'] for datasetGroup in datasetGroups}

    all_deleted = True
    all_created = True

<<<<<<< HEAD
    if len(desired_dataset_group_names) > 0:
        #  We want to create some dataset groups so we'll be needing the schema and the role
        role_arn = create_personalize_role(role_name)
        if not role_arn:
            logger.info('Waiting for IAM role to be consistent')
            return False
=======
    # Create related product, product recommendation, and rerank solutions if they doesn't exist
    related_recipe_arn = "arn:aws:personalize:::recipe/aws-sims"
    related_solution_name = related_campaign_name = "retaildemostore-related-products"
    product_recipe_arn = "arn:aws:personalize:::recipe/aws-user-personalization"
    product_solution_name = product_campaign_name = "retaildemostore-product-personalization"
    rerank_recipe_arn = "arn:aws:personalize:::recipe/aws-personalized-ranking"
    rerank_solution_name = rerank_campaign_name = "retaildemostore-personalized-ranking"
>>>>>>> 371edaf4

        # Conditionally create schemas
        items_schema_arn = create_schema(items_schema, "retaildemostore-schema-items")
        users_schema_arn = create_schema(users_schema, "retaildemostore-schema-users")
        interactions_schema_arn = create_schema(interactions_schema, "retaildemostore-schema-interactions")

    for dataset_group_name in desired_dataset_group_names:

        dataset_group_arn = dataset_group_name_to_arn.get(dataset_group_name, None)
        # We want to build for our dataset group

        # Create dataset group if it doesn't exist and save the name in an SSM variable
        if dataset_group_arn is None:
            logger.info(f'Generating a dataset group with unique name {dataset_group_name}')
            create_dataset_group_response = personalize.create_dataset_group(name=dataset_group_name)
            dataset_group_arn = create_dataset_group_response['datasetGroupArn']

        describe_dataset_group_response = personalize.describe_dataset_group(
            datasetGroupArn=dataset_group_arn
        )

        status = describe_dataset_group_response["datasetGroup"]["status"]
        logger.info("DatasetGroup: {}".format(status))

        if status == "CREATE FAILED":
            logger.error(f'DatasetGroup {dataset_group_name} '
                         f'create failed: {json.dumps(describe_dataset_group_response)}')
            return False  # Everything will hang on this step

        # Go away for another poll till dataset group active.
        if status != "ACTIVE":
            logger.info(f'DatasetGroup {dataset_group_name} not active yet')
            return False

        # Create datasets if not already created
        items_dataset_arn = create_dataset(dataset_group_arn, 'retaildemostore-dataset-items',
                                           'ITEMS', items_schema_arn)
        users_dataset_arn = create_dataset(dataset_group_arn, 'retaildemostore-dataset-users',
                                           'USERS', users_schema_arn)
        interactions_dataset_arn = create_dataset(dataset_group_arn, 'retaildemostore-dataset-interactions',
                                                  'INTERACTIONS', interactions_schema_arn)

        # Create dataset import jobs
        items_dataset_import_job_arn = create_import_job('retaildemostore-dataset-items-import-job',
                                                         items_dataset_arn, account_id, region,
                                                         "s3://{}/{}".format(bucket, items_filename),
                                                         role_arn)
        users_dataset_import_job_arn = create_import_job('retaildemostore-dataset-users-import-job',
                                                         users_dataset_arn, account_id, region,
                                                         "s3://{}/{}".format(bucket, users_filename),
                                                         role_arn)
        interactions_dataset_import_job_arn = create_import_job('retaildemostore-dataset-interactions-import-job',
                                                                interactions_dataset_arn, account_id, region,
                                                                "s3://{}/{}".format(bucket, interactions_filename),
                                                                role_arn)

        # Make sure all import jobs are done/active before continuing
        for arn in [items_dataset_import_job_arn, users_dataset_import_job_arn, interactions_dataset_import_job_arn]:

            if not is_import_job_active(arn):
                logger.info(f"Import job {arn} is NOT active yet")
                return False

        # Create recent product purchase filter, if necessary
        list_filters_response = personalize.list_filters(datasetGroupArn=dataset_group_arn)
        if len(list_filters_response['Filters']) == 0:
            create_recent_purchase_filter(dataset_group_arn, filter_purchased_arn_param)  # Adds the SSM param

        # Create related product, product recommendation, discount, and rerank solutions if they doesn't exist

        # Start by calculating what recipes, with what names, event types, and whether we want activated first.
        campaigns_config = trainstep_config['dataset_groups'][dataset_group_name]['campaigns']
        augmented_train_config = []
        for campaign_type, campaign_train_config in campaigns_config.items():

            for campaign_no in campaign_train_config['desired_campaign_suffixes']:

                config_for_campaign = dict(
                    recipe_arn=campaign_type_to_recipe_arn[campaign_type],
                    campaign_solution_name=campaign_type + '-' + str(campaign_no),
                    event_type=campaign_type_to_event_type[campaign_type],
                    activate_please=campaign_no == campaign_train_config['desired_active_version_suffixes'],
                    active_arn_param_name=campaign_type_to_ssm_param[campaign_type],
                    campaign_type=campaign_type)

                augmented_train_config += [config_for_campaign]

        # Train up any campaigns that may be missing and set their SSMs
        logger.info(f"Set up to train with augmented training config: {json.dumps(augmented_train_config, indent=4)}")
        for train_job in augmented_train_config:
            logger.info(f'Polling training job {train_job}')
            campaign_arn = create_campaign_polling(dataset_group_arn=dataset_group_arn,
                                                   **train_job)
            if campaign_arn is not None and train_job['activate_please']:
                logger.info(f"Setting campaignArn {campaign_arn} as system parameter"
                            f" for {train_job['active_arn_param_name']} which has finished")
                # Finally, set the campaign arn as the system parameter expected by services
                response = ssm.put_parameter(
                    Name=train_job['active_arn_param_name'],
                    Description='Retail Demo Store Campaign Arn Parameter',
                    Value='{}'.format(campaign_arn),
                    Type='String',
                    Overwrite=True
                )
            all_created = all_created and campaign_arn is not None
            # We record if we have an available campaign

        # Now we will go through the existing solutions and remove any we don't want
        list_solutions_response = personalize.list_solutions(datasetGroupArn=dataset_group_arn)
        all_desired_solution_names = [d['campaign_solution_name'] for d in augmented_train_config]

        # We go through the existing solutions and delete ones that are not in the list of desired solutions
        for solution in sorted(list_solutions_response['solutions'], key=lambda x:x['name']):
            if solution['name'] in all_desired_solution_names:
                pass  # We can keep this one because we have been configured to build it
            else:
                logger.info(f"Solution {solution['name']} with Arn {solution['solutionArn']} is unwanted. "
                            "We will try to remove it.")

                deleted_one = delete_campaign_polling(
                    dataset_group_arn=dataset_group_arn,
                    solution_arn=solution['solutionArn'])
                all_deleted = all_deleted and deleted_one

        list_event_trackers_response = personalize.list_event_trackers(datasetGroupArn=dataset_group_arn)
        if len(list_event_trackers_response['eventTrackers']) == 0 and all_created:

            # Either hasn't been created yet or isn't active yet.
            if len(list_event_trackers_response['eventTrackers']) == 0:
                logger.info('Event Tracker does not exist; creating')
                event_tracker = personalize.create_event_tracker(
                    datasetGroupArn=dataset_group_arn,
                    name='retaildemostore-event-tracker'
                )

                if event_tracker.get('trackingId'):
                    event_tracking_id = event_tracker['trackingId']
                    logger.info('Setting event tracking ID {} as SSM parameter'.format(event_tracking_id))

                    ssm.put_parameter(
                        Name=event_tracking_id_param,
                        Description='Retail Demo Store Personalize Event Tracker ID Parameter',
                        Value='{}'.format(event_tracking_id),
                        Type='String',
                        Overwrite=True
                    )
                    # Trigger rebuild of Web UI service so event tracker gets picked up.
                    rebuild_webui_service(region, account_id)

                return False  # Give event tracker a moment to get ready
            else:
                event_tracker = list_event_trackers_response['eventTrackers'][0]
                logger.info("Event Tracker: {}".format(event_tracker['status']))

                if event_tracker['status'] == 'CREATE FAILED':
                    logger.error('Event tracker create failed: {}'.format(json.dumps(event_tracker)))
                    return False

    # Now go through dataset groups getting rid of any we do not need.
    for datasetGroup in datasetGroups:
        if datasetGroup['name'] not in desired_dataset_group_names:

            dataset_group_arn = datasetGroup['datasetGroupArn']

            all_deleted = False
            # Note that it may not pull down if there are campaigns and solutions attached to it.
            # So we can try to remove them
            list_solutions_response = personalize.list_solutions(datasetGroupArn=dataset_group_arn)
            for solution in list_solutions_response['solutions']:
                _ = delete_campaign_polling(
                        dataset_group_arn=dataset_group_arn,
                        solution_arn=solution['solutionArn'])

            if len(list_solutions_response['solutions'])>0:
                logger.info(f"We do not need this dataset group {dataset_group_arn} but it still has solutions.")
            else:
                logger.info(f"We do not need this dataset group {dataset_group_arn}. Let us take it down.")
                # Other than the dataset group, no deps on filters so delete them first.
                delete_filters(dataset_group_arn)
                if delete_event_trackers(dataset_group_arn):
                    logger.info('EventTrackers fully deleted')
                    if delete_datasets(dataset_group_arn):
                        logger.info('Datasets fully deleted')
                        if delete_dataset_group(dataset_group_arn):
                            logger.info('DatasetGroup fully deleted')

    if len(desired_dataset_group_names) == 0:
        all_deleted = all_deleted and delete_personalize_schemas(schemas_to_delete)
        all_deleted = all_deleted and delete_personalize_role()

    if all_created and all_deleted:
        # No need for this lambda function to be called anymore so disable CW event rule that has been calling us.
        # If somethihng wants this functionality, they just enable the rule.
        msg = ('Related product, Product recommendation, Personalized reranking, '
               'and Discount campaigns fully provisioned '
               'and unwanted campaigns removed.')
        logger.info(msg)
        if len(train_configs['steps'])>1:
            train_configs['steps'] = train_configs['steps'][1:]
            ssm.put_parameter(
                Name=training_config_param_name,
                Description='Retail Demo Store Training Config',
                Value=json.dumps(train_configs, indent=3),
                Type='String',
                Overwrite=True
            )
            logger.info(f" - Popping the training config that just succeded. "
                        f"New training config: {json.dumps(train_configs, indent=2)}")
            logger.info(msg)
            return False
        else:
            logger.info("Finished polling.")
            return True
    else:
        if all_created:
            msg = 'Still trying to clean up some things.'
        elif all_deleted:
            msg = "Still trying to provision something."
        else:
            msg = "Still trying to provision and delete things."
        logger.info(msg)
        return False


@cloudformation_helper.poll_create
def poll_create(event, context):
    """
    Called on creation by CloudFormation. Polled till creation is done.
    Sets up the default training configuration and calls update() which tries to pull everything in shape to match the
    training config. By default we train up one version of each of thge campaign types (user-item, item-item,
    reranking and discounts).
    How the config is generated can be examined below but there is more documentation in update()
    Args:
        event: We ignore this - we know what we want to build
        context: We ignore this

    Returns:
        True if polling is finished.
    """

    if not is_ssm_parameter_set(training_config_param_name):

        # Default training config - build one of each campaign in one dataset group and leave it at that
        campaigns_to_build = {}
        for campaign_type in all_campaign_types:
            campaigns_to_build[campaign_type] = {
                'desired_campaign_suffixes': [0],  # We want a single campaign with suffix -0 for each campaign type
                'desired_active_version_suffixes': 0,  # We want the campaign with suffix -0 to be activated in SSM
                'minimum_available_campaigns': 0}  # We want at least zero campaigns to be available at all times

        dataset_group_name_unique = dataset_group_name_root + str(uuid.uuid4())[:8]

        train_configs = {
            "steps": [
                {
                    "dataset_groups": {
                        dataset_group_name_unique: {'campaigns': campaigns_to_build}
                    }
                }
            ]
        }

        ssm.put_parameter(
            Name=training_config_param_name,
            Description='Retail Demo Store Training Config',
            Value=json.dumps(train_configs, indent=3),
            Type='String',
            Overwrite=True
        )

    # We enable the rule to carry on working but return to CloudFormation because CloudFormation does time out
    # while waiting, otherwise. If it had not we could have done return update() here.
    enable_event_rule(lambda_event_rule_name)
    return True


@cloudformation_helper.poll_delete
def poll_delete(event, context):
    """
     Called on deletion by CloudFormation.
     Sets up the training configuration to pull down everything and calls update()
     How the config is generated for tear-down can be examined below but there is more documentation in update()
     Args:
         event: We ignore this - we know what we want to build
         context: We ignore this

     Returns:
         True if polling is finished.
     """

    # Empty the training config of dataset groups to pull it all down.
    train_configs = {"steps": [{"dataset_groups": None}]}
    ssm.put_parameter(
        Name=training_config_param_name,
        Description='Retail Demo Store Training Config',
        Value=json.dumps(train_configs, indent=3),
        Type='String',
        Overwrite=True
    )
    done = update()
    return done


@cloudformation_helper.poll_update
def poll_update(event, _):
    done = update()
    return done


def lambda_handler(event, context):
    """According to the contents of the SSM variable retaildemostore-training-config build and delete
    dataset groups, datasets, solutions and campaigns to reach the desired state."""
    logger.debug('## ENVIRONMENT VARIABLES')
    logger.debug(os.environ)
    logger.debug('## EVENT')
    logger.debug(event)

    ## Inspect the event - if it is coming from EventBridge then it is polling after reset
    ## If it is coming from CloudFormation then use the helper to create or tear down
    if "source" in event and event["source"] == "aws.events":
        done = update()  # Will pick up desired behaviour from training_config
        if done:
            disable_event_rule(lambda_event_rule_name)
            return {
                'statusCode': 200,
                'body': json.dumps("Event rule disabled")
            }
        else:
            return {
                'statusCode': 200,
                'body': json.dumps("Polled Personalize Create Update")
            }

    else:
        # We have a Cloud Formation Event - the event contains info about whether it wants to update, create or delete
        cloudformation_helper(event, context)<|MERGE_RESOLUTION|>--- conflicted
+++ resolved
@@ -110,7 +110,7 @@
 
 campaign_type_to_recipe_arn = {
     "retaildemostore-related-products": "arn:aws:personalize:::recipe/aws-sims",
-    "retaildemostore-product-personalization": "arn:aws:personalize:::recipe/aws-hrnn-metadata",
+    "retaildemostore-product-personalization": "arn:aws:personalize:::recipe/aws-user-personalization",
     "retaildemostore-personalized-ranking": "arn:aws:personalize:::recipe/aws-personalized-ranking",
     "retaildemostore-personalized-discounting": "arn:aws:personalize:::recipe/aws-personalized-ranking",
 }
@@ -811,22 +811,12 @@
     all_deleted = True
     all_created = True
 
-<<<<<<< HEAD
     if len(desired_dataset_group_names) > 0:
         #  We want to create some dataset groups so we'll be needing the schema and the role
         role_arn = create_personalize_role(role_name)
         if not role_arn:
             logger.info('Waiting for IAM role to be consistent')
             return False
-=======
-    # Create related product, product recommendation, and rerank solutions if they doesn't exist
-    related_recipe_arn = "arn:aws:personalize:::recipe/aws-sims"
-    related_solution_name = related_campaign_name = "retaildemostore-related-products"
-    product_recipe_arn = "arn:aws:personalize:::recipe/aws-user-personalization"
-    product_solution_name = product_campaign_name = "retaildemostore-product-personalization"
-    rerank_recipe_arn = "arn:aws:personalize:::recipe/aws-personalized-ranking"
-    rerank_solution_name = rerank_campaign_name = "retaildemostore-personalized-ranking"
->>>>>>> 371edaf4
 
         # Conditionally create schemas
         items_schema_arn = create_schema(items_schema, "retaildemostore-schema-items")
