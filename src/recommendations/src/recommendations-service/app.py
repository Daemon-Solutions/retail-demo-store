--- conflicted
+++ resolved
@@ -40,25 +40,7 @@
 
 # SSM parameter name for the Personalize filter for purchased items
 filter_purchased_param_name = 'retaildemostore-personalize-filter-purchased-arn'
-<<<<<<< HEAD
-event_tracking_id_param = 'retaildemostore-personalize-event-tracker-id'
-
-related_product_campaign_arn_param = 'retaildemostore-related-products-campaign-arn'
-product_campaign_arn_param = 'retaildemostore-product-recommendation-campaign-arn'
-rerank_campaign_arn_param = 'retaildemostore-personalized-ranking-campaign-arn'
-discount_campaign_arn_param = 'retaildemostore-personalized-discount-campaign-arn'
-
 offers_arn_param_name = 'retaildemostore-personalized-offers-campaign-arn'
-
-campaign_type_to_ssm_param = {
-    "retaildemostore-related-products": "retaildemostore-related-products-campaign-arn",
-    "retaildemostore-product-personalization": "retaildemostore-product-recommendation-campaign-arn",
-    "retaildemostore-personalized-ranking": "retaildemostore-personalized-ranking-campaign-arn",
-    "retaildemostore-personalized-discounting": "retaildemostore-personalized-discount-campaign-arn",
-}
-=======
->>>>>>> 24f5fa85
-
 training_config_param_name = 'retaildemostore-training-config' # ParameterPersonalizeTrainConfig
 
 # -- Shared Functions
@@ -387,12 +369,8 @@
 
 
 def get_ranking(user_id, items, feature,
-<<<<<<< HEAD
-                default_campaign_arn_param_name='retaildemostore-personalized-ranking-campaign-arn'):
-=======
                 default_campaign_arn_param_name='retaildemostore-personalized-ranking-campaign-arn',
                 top_n=None, context=None):
->>>>>>> 24f5fa85
     """
     Re-ranks a list of items using personalized reranking.
     Or delegates to experiment manager if there is an active experiment.
@@ -403,11 +381,8 @@
                                   {"itemId":"22", "url":"path_to_product22"}]
         feature: Used to lookup the currently active experiment.
         default_campaign_arn_param_name: For discounts this would be different.
-<<<<<<< HEAD
-=======
         top_n (Optional[int]): Only return the top N ranked if not None.
         context (Optional[dict]): If available, passed to the reranking Personalization recipe.
->>>>>>> 24f5fa85
 
     Returns:
         Items as passed in, but ordered according to reranker - also might have experimentation metadata added.
@@ -477,21 +452,18 @@
         )
 
     response_items = []
+    if top_n is not None:
+        # We may not want to return them all - for example in a "pick the top N" scenario.
+        ranked_items = ranked_items[:top_n]
+
     for ranked_item in ranked_items:
-
         # Unlike with /recommendations and /related we are not hitting the products API to get product info back
-        # One would hope the caller would have it since the products are coming from there
+        # The caller may have left that info in there so in case they have we want to leave it in.
         item = item_map.get(ranked_item.get('itemId'))
 
         if 'experiment' in ranked_item:
 
-            # We do not want to override an experiment if info already there
-            # e.g. if client is pulling recommendations then reranking them for example
-            # - this should not happen as the first recommendation pull would already be ranked
-            if 'experiment' not in item:
-                # The client may just use the correlation ID but here
-                # we give full information about the experiment to the client anyway
-                item['experiment'] = ranked_item['experiment']
+            item['experiment'] = ranked_item['experiment']
 
             if 'url' in item:
                 # Append the experiment correlation ID to the product URL so it gets tracked if used by client.
@@ -503,7 +475,6 @@
 
                 product_url += 'exp=' + ranked_item['experiment']['correlationId']
 
-                item['old_url'] = item['url']
                 item['url'] = product_url
 
         response_items.append(item)
@@ -522,9 +493,6 @@
         print('ITEMS', items)
         response_items, resp_headers = get_ranking(user_id, items, feature)
         app.logger.debug(f"Response items for reranking: {response_items}")
-        for item in response_items:
-            if 'old_url' in item:
-                del item['old_url']  # clean up some stuff
         resp = Response(json.dumps(response_items, cls=CompatEncoder), content_type='application/json',
                         headers=resp_headers)
         return resp
@@ -652,10 +620,6 @@
 @app.route('/choose_discounted', methods=['POST'])
 def choose_discounted():
     """
-<<<<<<< HEAD
-    Gets user ID, items list and feature and chooses which one to discount according to the discount reranking
-    campaign.
-=======
     Gets user ID, items list and feature and chooses which items to discount according to the discount reranking
     campaign. Gets a ranking with discount applied and without and looks at the difference. The products
     are ordered according to how the response is expected to improve after applying discount.
@@ -668,33 +632,27 @@
     items will have experiment information recorded against them and if URLs were provided for products these will be
     suffixed with an experiment tracking correlation ID. That way, different approaches to discounting can be compared,
     as with different approaches to recommendations and reranking in other campaigns.
->>>>>>> 24f5fa85
     """
     items = []
     try:
         user_id, items, feature = ranking_request_params()
-<<<<<<< HEAD
-        response_items, resp_headers = get_ranking(
-            user_id, items, feature,
-            default_campaign_arn_param_name='retaildemostore-personalized-discount-campaign-arn')
-        discount_inds = [item['itemId'] for item in response_items[:NUM_DISCOUNTS]]
-=======
         response_items, resp_headers = get_top_n(user_id, items, feature, NUM_DISCOUNTS)
         discount_item_map = {item['itemId']: item for item in response_items}
 
         return_items = []
->>>>>>> 24f5fa85
         for item in items:
-            if item['itemId'] in discount_inds:
-                item['discounted'] = True
-                if 'old_url' in item:
-                    del item['old_url']  # clean up some stuff
+            item_id = item['itemId']
+            if item_id in discount_item_map:
+                # This was picked for discount so we flag it as a discounted item. It may also have experiment
+                # information recorded against it by get_ranking() if an experiment is active.
+                discounted_item = discount_item_map[item_id]
+                discounted_item['discounted'] = True
+                return_items.append(discounted_item)
             else:
+                # This was not picked for discount, so is not participating in any experiment comparing
+                # discount approaches and we also do not flag it as a discounted item
                 item['discounted'] = False
-                if 'experiment' in item: del item['experiment']  # do not track as it was not recommended (no discount)
-                if 'old_url' in item:
-                    item['url'] = item['old_url']  # do not track as it was not recommended (no discount)
-                    del item['old_url']  # clean up
+                return_items.append(item)
 
         resp = Response(json.dumps(items, cls=CompatEncoder), content_type='application/json',
                         headers=resp_headers)
@@ -793,20 +751,15 @@
             offer_ids = sorted(list(offers_by_id.keys()))
 
             if not campaign_arn:
-                app.logger.warning('No campaign Arn set for offers - returning random')
-                #chosen_offer_id = random.choice(offer_ids)
-                # We deterministically choose an offer.
+                app.logger.warning('No campaign Arn set for offers - returning arbitrary')
+                # We deterministically choose an offer
+                # - random approach would have been chosen_offer_id = random.choice(offer_ids)
                 chosen_offer_id = offer_ids[int(user_id) % len(offer_ids)]
                 chosen_score = None
             else:
                 resp_headers['X-Personalize-Recipe'] = get_recipe(campaign_arn)
                 logger.info(f"Input to Personalized Ranking for offers: userId: {user_id}({type(user_id)}) "
                             f"inputList: {offer_ids}")
-                # get_recommendations_response = personalize_runtime.get_personalized_ranking(
-                #     campaignArn=campaign_arn,
-                #     userId=user_id,
-                #     inputList=offer_ids
-                # )
                 get_recommendations_response = personalize_runtime.get_recommendations(
                     campaignArn=campaign_arn,
                     userId=user_id,
@@ -815,9 +768,7 @@
 
                 logger.info(f'Recommendations returned: {json.dumps(get_recommendations_response)}')
 
-                return_key = 'personalizedRanking'
                 return_key = 'itemList'
-
                 # Here is where might want to incorporate some business logic
                 # for more information on how these scores are used see
                 # https://aws.amazon.com/blogs/machine-learning/introducing-recommendation-scores-in-amazon-personalize/
@@ -852,7 +803,6 @@
             if chosen_score is not None:
                 chosen_offer['score'] = chosen_score
                 chosen_offer['adjusted_score'] = chosen_adjusted_score
-
 
         resp = Response(json.dumps({'offer': chosen_offer}, cls=CompatEncoder),
                         content_type='application/json', headers=resp_headers)
