--- conflicted
+++ resolved
@@ -486,408 +486,290 @@
   description: Every tackle box needs a silver and red reflective fishing lure.
   price: 9.99
   image: "12.jpg"
-<<<<<<< HEAD
-- id: 1000567890
-=======
   current_stock: 9
 - id: 57
->>>>>>> 24f5fa85
   name: Eyeshadow Palette - Set of 3 Palettes
   category: beauty
   style: makeup
   description: Perfect for trialling different shades, each palette contains 4 different shades.
   price: 145.00
-<<<<<<< HEAD
-  image: "1000567890.jpg"
-- id: 1000567891
-=======
   image: "11.jpg"
   current_stock: 19
 - id: 58
->>>>>>> 24f5fa85
   name: Waterproof Eyeliner and Mascara
   category: beauty
   style: makeup
   description: In stylish yellow, guaranteed to stay on in sauna and car-wash.
   price: 27.00
-<<<<<<< HEAD
-  image: "1000567891.jpg"
-- id: 1000567892
-=======
   image: "12.jpg"
   current_stock: 9
 - id: 59
->>>>>>> 24f5fa85
   name: Divine Shine - Satin Rose Lipstick Set
   category: beauty
   style: makeup
   description: You get not only lipstick, but that other thing with the mirror. Brilliant!
   price: 35.00
-<<<<<<< HEAD
-  image: "1000567892.jpg"
-- id: 1000567893
-=======
   image: "13.jpg"
   current_stock: 1
 - id: 60
->>>>>>> 24f5fa85
   name: Gloss Bomb Universal Lip Luminizer
   category: beauty
   style: makeup
   description: 100% guaranteed universal and 100% luminous.
   price: 19.00
-<<<<<<< HEAD
-  image: "1000567893.jpg"
-- id: 1000567894
-=======
   image: "14.jpg"
   current_stock: 12
 - id: 61
->>>>>>> 24f5fa85
   name: 7-in-1 Daily Wear Palette Essentials
   category: beauty
   style: makeup
   description: You get a whole bunch of stuff and it is super good quality too.
   price: 103.00
-<<<<<<< HEAD
-  image: "1000567894.jpg"
-- id: 1000567895
-=======
   image: "15.jpg"
   current_stock: 2
 - id: 62
->>>>>>> 24f5fa85
   name: Eye Care Set - Sparkle Gloss Eyes and Lashes
   category: beauty
   style: makeup
   description: Your eyes will dazzle and gloss and shine and fizz pop.
   price: 95.00
-<<<<<<< HEAD
-  image: "1000567895.jpg"
-- id: 101
-=======
   image: "16.jpg"
   current_stock: 2
 - id: 63
->>>>>>> 24f5fa85
   name: 15 Piece Makeup Brush Set with Fold Up Leather Case
   category: beauty
   style: makeup
   description: A great selection of makeup brushes; look good just carrying it around!
   price: 99.00
-  image: "101.jpg"
+  image: "17.jpg"
   gender_affinity: F
   image_license: "Free for Commercial Use"
   link: https://www.pikrepo.com/fmvtc/black-makeup-brush-set-in-bag
-<<<<<<< HEAD
-- id: 102
-=======
   current_stock: 2
 - id: 64
->>>>>>> 24f5fa85
   name: Lovely Blue Mascara
   category: beauty
   style: makeup
   description: You will never look beyond this shade of blue.
   price: 29.00
-  image: "102.jpg"
+  image: "18.jpg"
   gender_affinity: F
   image_license: CC0
   link: https://pxhere.com/en/photo/57398
-<<<<<<< HEAD
-- id: 103
-=======
   current_stock: 2
 - id: 65
->>>>>>> 24f5fa85
   name: Nail Varnish for Conquerors of Hearts
   category: beauty
   style: makeup
   description: Occupy his/her heart with your talons of love!
   price: 24.00
-  image: "103.jpg"
+  image: "19.jpg"
   gender_affinity: F
   image_license: CC0
   link: https://www.needpix.com/photo/1711500/nail-varnish-nail-design-cosmetics-manicure-fingernails-paint-toe-nails-fashionable-beauty
-<<<<<<< HEAD
-- id: 104
-=======
   current_stock: 3
 - id: 66
->>>>>>> 24f5fa85
   name: Rose Pink Blush Brush
   category: beauty
   style: makeup
   description: For those looking for a blush brush and something that is rose pink.
   price: 22.00
-  image: "104.jpg"
+  image: "20.jpg"
   gender_affinity: F
   image_license: Free for commercial use - just do not resell as a stock photo
   link: https://pixabay.com/photos/rouge-brush-cosmetics-rouge-brush-2092439/
-<<<<<<< HEAD
-- id: 105
-=======
   current_stock: 4
 - id: 67
->>>>>>> 24f5fa85
   name: "Subtle and Fresh: Palette of 15 Concealers"
   category: beauty
   style: makeup
   description: These colours allow your inner you to shine through, but shinier.
   price: 44.00
-  image: "105.jpg"
+  image: "21.jpg"
   gender_affinity: F
   image_license: Free for commercial use
   link: https://www.pxfuel.com/en/free-photo-xidzw
-<<<<<<< HEAD
-- id: 106
-=======
   current_stock: 6
 - id: 68
->>>>>>> 24f5fa85
   name: Deep Disguise Concealer
   category: beauty
   style: makeup
   description: Pimples? Invisible. Warts? Never happened. No need for witchcraft when you have science!
   price: 12.00
-  image: "106.jpg"
+  image: "22.jpg"
   gender_affinity: F
   image_license: CC0
   link: https://commons.m.wikimedia.org/wiki/File:Tcsfoundationlogo.jpg
-<<<<<<< HEAD
-- id: 107
-=======
   current_stock: 7
 - id: 69
->>>>>>> 24f5fa85
   name: Classic Bombshell Lipstick
   category: beauty
   style: makeup
   description: For the no-nonsense blow-them-away classic look.
   price: 24.00
-  image: "107.jpg"
+  image: "23.jpg"
   gender_affinity: F
   image_license: Free for commercial use - just do not resell as a stock photo
   link: https://pixabay.com/photos/lipstick-lips-makeup-cosmetics-5559338/
-<<<<<<< HEAD
-- id: 108
-=======
   current_stock: 11
 - id: 70
->>>>>>> 24f5fa85
   name: Intense Matte Lipstick
   category: beauty
   style: makeup
   description: Inspire awe, be the mystery.
   price: 28.00
-  image: "108.jpg"
+  image: "24.jpg"
   gender_affinity: F
   image_license: Unsplash - free for commercial use
   link: https://unsplash.com/photos/rjB_1MT6G18
-<<<<<<< HEAD
-- id: 201
-=======
   current_stock: 12
 - id: 71
->>>>>>> 24f5fa85
   name: 4-Piece Makeup Brush Set
   category: beauty
   style: makeup
   description: Get makeup done, the only way how, on your skin.
   price: 26.00
-  image: "201.jpg"
+  image: "25.jpg"
   gender_affinity: F
   image_license: Free for commercial use - just do not resell as a stock photo
   link: https://pixabay.com/photos/maciag-brush-makeup-brushes-5208359/
-<<<<<<< HEAD
-- id: 202
-=======
   current_stock: 4
 - id: 72
->>>>>>> 24f5fa85
   name: Gangster-Girl Lipstick
   category: beauty
   style: makeup
   description: Take out his/her heart with this lipstick, or shoot him/her... whichever suits.
   price: 40.00
-  image: "202.jpg"
+  image: "26.jpg"
   gender_affinity: F
   image_license: Free for commercial use
   link: https://www.pikrepo.com/fyvwn/red-and-gold-lipstick-on-white-background
-<<<<<<< HEAD
-- id: 203
-=======
   current_stock: 7
 - id: 73
->>>>>>> 24f5fa85
   name: Lip Brush
   category: beauty
   style: makeup
   description: Delicately calibrated hairs for consistency of application
   price: 32.00
-  image: "203.jpg"
+  image: "27.jpg"
   gender_affinity: F
   image_license: Free for commercial use
   link: https://unsplash.com/photos/qbo7DPBvnV0
-<<<<<<< HEAD
-- id: 204
-=======
   current_stock: 2
 - id: 74
->>>>>>> 24f5fa85
   name: Precious Cargo Makeup Containers
   category: beauty
   style: makeup
   description: Strong reinforced plastic containers, with bright stylings.
   price: 12.00
-  image: "204.jpg"
+  image: "28.jpg"
   gender_affinity: F
   image_license: CC0
   link: https://pixy.org/5203022/
-<<<<<<< HEAD
-- id: 205
-=======
   current_stock: 20
 - id: 75
->>>>>>> 24f5fa85
   name: Burn! Lipstick
   category: beauty
   style: makeup
   description: The lipstick is burn red - and so is the fiery translucent sheath.
   price: 18.00
-  image: "205.jpg"
+  image: "29.jpg"
   gender_affinity: F
   image_license: Public domain
   link: https://www.pikist.com/free-photo-xvcbj
-<<<<<<< HEAD
-- id: 301
-=======
   current_stock: 12
 - id: 76
->>>>>>> 24f5fa85
   name: Grandma's Mascara
   category: beauty
   style: makeup
   description: The 20s look that never went out of fashion, till after the 20s.
   price: 18.00
-  image: "301.jpg"
+  image: "30.jpg"
   gender_affinity: F
   image_license: Free for commercial use
   link: https://www.pickpik.com/cosmetics-make-up-makeup-beauty-color-eyes-138539
-<<<<<<< HEAD
-- id: 302
-=======
   current_stock: 13
 - id: 77
->>>>>>> 24f5fa85
   name: Camera Tripod
   category: electronics
   style: photography
   description: Take video anywhere, anytime, like a spy.
   price: 49.00
-  image: "302.jpg"
+  image: "15.jpg"
   gender_affinity: F
   image_license: CC0
   link: https://www.needpix.com/photo/908201/gorillapod-with-camera-free-pictures-free-photos-free-images-royalty-free
-<<<<<<< HEAD
-- id: 303
-=======
   current_stock: 10
 - id: 78
->>>>>>> 24f5fa85
   name: Nice Stripy Blouse
   category: apparel
   style: blouse
   description: Easy-wearing and comfy momfy!
   price: 39.00
-  image: "303.jpg"
+  image: "32.jpg"
   gender_affinity: F
   image_license: Made by Dae.mn
   link:
-<<<<<<< HEAD
-- id: 304
-=======
   current_stock: 10
 - id: 79
->>>>>>> 24f5fa85
   name: Pocket Powder Case
   category: beauty
   style: makeup
   description: Touch up on the go! Wherever, whenever!
   price: 29.00
-  image: "304.jpg"
+  image: "31.jpg"
   gender_affinity: F
   image_license: Public domain
   link: https://www.pikist.com/free-photo-ixyyz
-<<<<<<< HEAD
-- id: 401
-=======
   current_stock: 12
 - id: 80
->>>>>>> 24f5fa85
   name: Freestanding Glass Makeup Mirror
   category: housewares
   style: bedroom
   description: Do your makeup properly! Don't make a big mess like someone else we know!
   price: 99.00
-  image: "401.jpg"
+  image: "8.jpg"
   gender_affinity: F
   image_license: CC0
   link: https://www.needpix.com/photo/download/1336308/mirror-small-reflection-decoration-modern-design-frame-round-shop
-<<<<<<< HEAD
-- id: 206
-=======
   current_stock: 11
 - id: 81
->>>>>>> 24f5fa85
   name: Perfect grey sofa
   category: housewares
   style: salon
   description: Comfy, warm, and nice.
   price: 399.00
-  image: "206.jpg"
+  image: "9.jpg"
   image_license: Free for commercial use - just do not resell as a stock photo
   link: https://pixabay.com/photos/furniture-modern-luxury-indoors-3271762/
-<<<<<<< HEAD
-- id: 207
-=======
   current_stock: 10
 - id: 82
->>>>>>> 24f5fa85
   name: Perfect cushions
   category: housewares
   style: salon
   description: Your guests will say "I need cushions". You will say, "There, where you are sitting!". The best day.
   price: 179.00
-  image: "207.jpg"
+  image: "10.jpg"
   image_license: Free for commercial use - just do not resell as a stock photo
   link: https://pixabay.com/fr/photos/oreillers-patron-lit-int%C3%A9rieur-4326131/
-<<<<<<< HEAD
-- id: 208
-=======
   current_stock: 11
 - id: 83
->>>>>>> 24f5fa85
   name: Classic coat-rack
   category: housewares
   style: salon
   description: All the functionality of coatracks with the style of coatracks
   price: 167.00
-  image: "208.jpg"
+  image: "11.jpg"
   image_license: Free for commercial use - just do not resell as a stock photo
   link: https://pixabay.com/photos/hat-coat-rack-wing-pet-fashion-2176837/
-<<<<<<< HEAD
-- id: 209
-=======
   current_stock: 3
 - id: 84
->>>>>>> 24f5fa85
   name: Spare bookshelves
   category: housewares
   style: salon
   description: With that spare Scandinavian look.
   price: 239.00
-  image: "209.jpg"
+  image: "12.jpg"
   image_license: CC0
   link: https://www.needpix.com/photo/download/1856333/shelf-white-living-world-bookshelf-books-bookshelves-set-up-living-room-book
   current_stock: 3