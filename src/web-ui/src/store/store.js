// Copyright Amazon.com, Inc. or its affiliates. All Rights Reserved.
// SPDX-License-Identifier: MIT-0

import Vue from 'vue';
import Vuex from 'vuex';

<<<<<<< HEAD
import createPersistedState from 'vuex-persistedstate';
=======
import createPersistedState from 'vuex-persistedstate'
import { v4 as uuidv4 } from 'uuid';
>>>>>>> d722803f

import { welcomePageVisited } from './modules/welcomePageVisited/welcomePageVisited';
import { categories } from './modules/categories/categories';
import { cart } from './modules/cart/cart';

Vue.use(Vuex);

const store = new Vuex.Store({
  modules: { welcomePageVisited, categories, cart },
  state: {
    user: null,
<<<<<<< HEAD
  },
  mutations: {
    setLoggedOut(state) {
      state.user = null;
=======
    cartID: null,
    provisionalUserID: uuidv4(),
    sessionEventsRecorded: 0
  },
  mutations: {
    setLoggedOut(state) {
      state.user = null
      state.cartID = null
      state.provisionalUserID = uuidv4()
      state.sessionEventsRecorded = 0
>>>>>>> d722803f
    },
    setUser(state, user) {
      if (user && Object.prototype.hasOwnProperty.call(user, 'storage')) {
        // Clear "user.storage" to prevent recursively nested user state
        // from being stored which eventually leads to exhausting local storage.
        user.storage = null;
      }
      state.user = user;
    },
<<<<<<< HEAD
  },
  getters: {
    username: (state) => state.user?.username ?? 'guest',
  },
  actions: {
    logout: ({ commit, dispatch }) => {
      commit('setLoggedOut');
      dispatch('getNewCart');
    },
=======
    setCartID(state, cartID) {
      state.cartID = cartID
    },
    incrementSessionEventsRecorded(state) {
      state.sessionEventsRecorded += 1
    }
  },
  getters: {
    personalizeUserID: state => {
      return state.user ? state.user.id : state.provisionalUserID
    },
    personalizeRecommendationsForVisitor: state => {
      return state.user || (state.provisionalUserID && state.sessionEventsRecorded > 2)
    }
>>>>>>> d722803f
  },
  plugins: [createPersistedState()],
  strict: process.env.NODE_ENV !== 'production',
});

export default store;<|MERGE_RESOLUTION|>--- conflicted
+++ resolved
@@ -4,12 +4,8 @@
 import Vue from 'vue';
 import Vuex from 'vuex';
 
-<<<<<<< HEAD
-import createPersistedState from 'vuex-persistedstate';
-=======
 import createPersistedState from 'vuex-persistedstate'
 import { v4 as uuidv4 } from 'uuid';
->>>>>>> d722803f
 
 import { welcomePageVisited } from './modules/welcomePageVisited/welcomePageVisited';
 import { categories } from './modules/categories/categories';
@@ -21,23 +17,14 @@
   modules: { welcomePageVisited, categories, cart },
   state: {
     user: null,
-<<<<<<< HEAD
-  },
-  mutations: {
-    setLoggedOut(state) {
-      state.user = null;
-=======
-    cartID: null,
     provisionalUserID: uuidv4(),
     sessionEventsRecorded: 0
   },
   mutations: {
     setLoggedOut(state) {
       state.user = null
-      state.cartID = null
       state.provisionalUserID = uuidv4()
       state.sessionEventsRecorded = 0
->>>>>>> d722803f
     },
     setUser(state, user) {
       if (user && Object.prototype.hasOwnProperty.call(user, 'storage')) {
@@ -47,32 +34,25 @@
       }
       state.user = user;
     },
-<<<<<<< HEAD
+    incrementSessionEventsRecorded(state) {
+      state.sessionEventsRecorded += 1
+    }
   },
   getters: {
     username: (state) => state.user?.username ?? 'guest',
+    personalizeUserID: state => {
+      return state.user ? state.user.id : state.provisionalUserID
+    },
+    personalizeRecommendationsForVisitor: state => {
+      return state.user || (state.provisionalUserID && state.sessionEventsRecorded > 2)
+    }
+    
   },
   actions: {
     logout: ({ commit, dispatch }) => {
       commit('setLoggedOut');
       dispatch('getNewCart');
     },
-=======
-    setCartID(state, cartID) {
-      state.cartID = cartID
-    },
-    incrementSessionEventsRecorded(state) {
-      state.sessionEventsRecorded += 1
-    }
-  },
-  getters: {
-    personalizeUserID: state => {
-      return state.user ? state.user.id : state.provisionalUserID
-    },
-    personalizeRecommendationsForVisitor: state => {
-      return state.user || (state.provisionalUserID && state.sessionEventsRecorded > 2)
-    }
->>>>>>> d722803f
   },
   plugins: [createPersistedState()],
   strict: process.env.NODE_ENV !== 'production',
