<template>
  <Layout>
    <div class="content">

        <!-- Loading Indicator -->
      <div class="container mb-4" v-if="!user">
        <i class="fas fa-spinner fa-spin fa-3x"></i>
      </div>

    <div class="container" v-if="user">
      <h4>{{ user.username }}</h4>
      <h5 v-if="user.persona">{{ user.persona }}</h5>
      <hr/>

      <div class="row text-left">
        <div class="col-md-12 order-md-1">
          <h5 class="mb-3">Select User to Emulate</h5>
          <form class="needs-validation" novalidate>
            <div class="row">
              <div class="col-md-12 mb-3">
                <label for="newUserId">User</label>
                <select class="custom-select" v-model="newUserId" id="newUserId">
                  <option value="">Select User</option>
                  <optgroup label="Your Profile" v-if="authdUser">
                    <option v-bind:key="authdUser.id" v-bind:value="authdUser.id" :selected="user.id === authdUser.id">
                      <span v-if="authdUser.first_name">{{ authdUser.first_name }} {{ authdUser.last_name }}</span><span v-else>{{authdUser.username}}</span>
                    </option>
                  </optgroup>
                  <optgroup label="Sample Shoppers">
                    <option v-for="u in users" v-bind:key="u.id" v-bind:value="u.id" :selected="user.id === u.id">
                      <span v-if="u.first_name">{{ u.first_name }} {{ u.last_name }}</span><span v-else>{{u.username}}</span> ({{ u.persona }})
                    </option>
                  </optgroup>
                </select>
              </div>
            </div>
          </form>
        </div>
      </div>

        <div class="row text-left">

          <div class="col-md-12 order-md-1">
            <h5 class="mb-3">Your Information</h5>
            <form class="needs-validation" novalidate>
              <div class="row">
                <div class="col-md-6 mb-3">
                  <label for="firstName">First name</label>
                  <input type="text" class="form-control" id="firstName" placeholder="" value="" required v-model="user.first_name">
                  <div class="invalid-feedback">
                    Valid first name is required.
                  </div>
                </div>
                <div class="col-md-6 mb-3">
                  <label for="lastName">Last name</label>
                  <input type="text" class="form-control" id="lastName" placeholder="" value="" required v-model="user.last_name">
                  <div class="invalid-feedback">
                    Valid last name is required.
                  </div>
                </div>
              </div>

              <div class="mb-3">
                <label for="email">Email <span class="text-muted">(Optional)</span></label>
                <input type="email" class="form-control" id="email" placeholder="you@example.com" v-model="user.email">
                <div class="invalid-feedback">
                  Please enter a valid email address for shipping updates.
                </div>
              </div>

<<<<<<< HEAD
      <h4>Waypoint Demo</h4>
      <hr/>
      <router-link type="button" class="btn btn-primary" :to="{name:'Collections'}">
        Access Waypoint Demo
      </router-link>

      <h4>Admin</h4>
      <hr/>
      <button type="button" class="btn btn-primary" data-toggle="modal" data-target="#exampleModal">
        Reset Personalize Campaigns
      </button>
      <div class="modal fade" id="exampleModal" tabindex="-1" role="dialog" aria-labelledby="exampleModalLabel" aria-hidden="true">
        <div class="modal-dialog" role="document">
          <div class="modal-content">
            <div class="modal-header">
              <h5 class="modal-title" id="exampleModalLabel">Confirm</h5>
              <button type="button" class="close" data-dismiss="modal" aria-label="Close">
                <span aria-hidden="true">&times;</span>
              </button>
            </div>
            <div class="modal-body text-left">
              Resetting Personalize campaigns will remove all Personalize resources & interactions and retrain campaigns from scratch.
              <br><br>
              This process takes approximately 3 hours and no campaigns will be available during this time.
            </div>
            <div class="modal-footer">
              <button type="button" class="btn btn-secondary" data-dismiss="modal">Cancel</button>
              <button type="button" class="btn btn-warning" v-on:click="resetRealtime" data-dismiss="modal">Reset Personalize Campaigns</button>
            </div>
=======
            </form>
            <button class="btn btn-primary" v-on:click="saveChanges"> <i class="fas fa-spinner fa-spin" v-if="saving"></i> Save Changes </button>
>>>>>>> 7f217fc1
          </div>

        </div>
      </div>

    </div>
  </Layout>
</template>

<script>
import { RepositoryFactory } from '@/repositories/RepositoryFactory'
import { AnalyticsHandler } from '@/analytics/AnalyticsHandler'
import { AmplifyEventBus } from 'aws-amplify-vue';
import { Credentials } from '@aws-amplify/core';

import AmplifyStore from '@/store/store'

import swal from 'sweetalert'

import Layout from '@/components/Layout/Layout'

const UsersRepository = RepositoryFactory.get('users')

export default {
  name: 'Profile',
  components: {
    Layout,
  },
  data () {
    return {  
      errors: [],
      user: null,
      authdUser: null,
      identityId: null,
      saving: false,
      users: [],
      newUserId: AmplifyStore.state.user.id
    }
  },
  created () {
    this.getUser(AmplifyStore.state.user.id)
    this.getAuthdUser()
    this.getUsers()
  },
  methods: {
    async getUser(userID) {
      if (userID && userID.length > 0) {
        const { data } = await UsersRepository.getUserByID(userID)
        this.user = data
      }
      return this.user
    },
    async getAuthdUser() {
      const credentials = await Credentials.get();
      if (credentials && credentials.identityId) {
        this.identityId = credentials.identityId;
        const { data } = await UsersRepository.getUserByIdentityId(credentials.identityId);
        this.authdUser = data
      }
    },
    async getUsers() {
      // More users than we can display in dropdown so limit to 300.
      const { data } = await UsersRepository.get(0, 300);
      this.users = this.users.concat(data);
    },     
    async saveChanges () {
      this.saving = true;

      try {
        const { data } = await UsersRepository.updateUser(this.user)
        this.user = data

        AmplifyStore.commit('setUser', this.user);

        AnalyticsHandler.identify(this.user)

        AmplifyEventBus.$emit('authState', 'profileChanged')

        swal({
          title: "Information Updated",
          icon: "success",
          buttons: {
            cancel: "OK"
          }
        })
      }
      finally {
        this.saving = false;
      }
    }
  },
  watch: { 
    newUserId: function(newVal) {
      this.getUser(newVal)
    }
  }
}
</script>

<style scoped>
</style><|MERGE_RESOLUTION|>--- conflicted
+++ resolved
@@ -2,41 +2,45 @@
   <Layout>
     <div class="content">
 
-        <!-- Loading Indicator -->
+      <!-- Loading Indicator -->
       <div class="container mb-4" v-if="!user">
         <i class="fas fa-spinner fa-spin fa-3x"></i>
       </div>
 
-    <div class="container" v-if="user">
-      <h4>{{ user.username }}</h4>
-      <h5 v-if="user.persona">{{ user.persona }}</h5>
-      <hr/>
-
-      <div class="row text-left">
-        <div class="col-md-12 order-md-1">
-          <h5 class="mb-3">Select User to Emulate</h5>
-          <form class="needs-validation" novalidate>
-            <div class="row">
-              <div class="col-md-12 mb-3">
-                <label for="newUserId">User</label>
-                <select class="custom-select" v-model="newUserId" id="newUserId">
-                  <option value="">Select User</option>
-                  <optgroup label="Your Profile" v-if="authdUser">
-                    <option v-bind:key="authdUser.id" v-bind:value="authdUser.id" :selected="user.id === authdUser.id">
-                      <span v-if="authdUser.first_name">{{ authdUser.first_name }} {{ authdUser.last_name }}</span><span v-else>{{authdUser.username}}</span>
-                    </option>
-                  </optgroup>
-                  <optgroup label="Sample Shoppers">
-                    <option v-for="u in users" v-bind:key="u.id" v-bind:value="u.id" :selected="user.id === u.id">
-                      <span v-if="u.first_name">{{ u.first_name }} {{ u.last_name }}</span><span v-else>{{u.username}}</span> ({{ u.persona }})
-                    </option>
-                  </optgroup>
-                </select>
-              </div>
-            </div>
-          </form>
+      <div class="container" v-if="user">
+        <h4>{{ user.username }}</h4>
+        <h5 v-if="user.persona">{{ user.persona }}</h5>
+        <hr/>
+
+        <div class="row text-left">
+          <div class="col-md-12 order-md-1">
+            <h5 class="mb-3">Select User to Emulate</h5>
+            <form class="needs-validation" novalidate>
+              <div class="row">
+                <div class="col-md-12 mb-3">
+                  <label for="newUserId">User</label>
+                  <select class="custom-select" v-model="newUserId" id="newUserId">
+                    <option value="">Select User</option>
+                    <optgroup label="Your Profile" v-if="authdUser">
+                      <option v-bind:key="authdUser.id" v-bind:value="authdUser.id"
+                              :selected="user.id === authdUser.id">
+                        <span v-if="authdUser.first_name">{{ authdUser.first_name }} {{
+                            authdUser.last_name
+                          }}</span><span v-else>{{ authdUser.username }}</span>
+                      </option>
+                    </optgroup>
+                    <optgroup label="Sample Shoppers">
+                      <option v-for="u in users" v-bind:key="u.id" v-bind:value="u.id" :selected="user.id === u.id">
+                        <span v-if="u.first_name">{{ u.first_name }} {{ u.last_name }}</span><span
+                          v-else>{{ u.username }}</span> ({{ u.persona }})
+                      </option>
+                    </optgroup>
+                  </select>
+                </div>
+              </div>
+            </form>
+          </div>
         </div>
-      </div>
 
         <div class="row text-left">
 
@@ -46,14 +50,16 @@
               <div class="row">
                 <div class="col-md-6 mb-3">
                   <label for="firstName">First name</label>
-                  <input type="text" class="form-control" id="firstName" placeholder="" value="" required v-model="user.first_name">
+                  <input type="text" class="form-control" id="firstName" placeholder="" value="" required
+                         v-model="user.first_name">
                   <div class="invalid-feedback">
                     Valid first name is required.
                   </div>
                 </div>
                 <div class="col-md-6 mb-3">
                   <label for="lastName">Last name</label>
-                  <input type="text" class="form-control" id="lastName" placeholder="" value="" required v-model="user.last_name">
+                  <input type="text" class="form-control" id="lastName" placeholder="" value="" required
+                         v-model="user.last_name">
                   <div class="invalid-feedback">
                     Valid last name is required.
                   </div>
@@ -67,55 +73,52 @@
                   Please enter a valid email address for shipping updates.
                 </div>
               </div>
-
-<<<<<<< HEAD
-      <h4>Waypoint Demo</h4>
-      <hr/>
-      <router-link type="button" class="btn btn-primary" :to="{name:'Collections'}">
-        Access Waypoint Demo
-      </router-link>
-
-      <h4>Admin</h4>
-      <hr/>
-      <button type="button" class="btn btn-primary" data-toggle="modal" data-target="#exampleModal">
-        Reset Personalize Campaigns
-      </button>
-      <div class="modal fade" id="exampleModal" tabindex="-1" role="dialog" aria-labelledby="exampleModalLabel" aria-hidden="true">
-        <div class="modal-dialog" role="document">
-          <div class="modal-content">
-            <div class="modal-header">
-              <h5 class="modal-title" id="exampleModalLabel">Confirm</h5>
-              <button type="button" class="close" data-dismiss="modal" aria-label="Close">
-                <span aria-hidden="true">&times;</span>
-              </button>
+            </form>
+            <button class="btn btn-primary" v-on:click="saveChanges"><i class="fas fa-spinner fa-spin"
+                                                                        v-if="saving"></i> Save Changes
+            </button>
+          </div>
+        </div>
+        <h4>Waypoint Demo</h4>
+        <hr/>
+        <router-link type="button" class="btn btn-primary" :to="{name:'Collections'}">
+          Access Waypoint Demo
+        </router-link>
+
+        <h4>Admin</h4>
+        <hr/>
+        <button type="button" class="btn btn-primary" data-toggle="modal" data-target="#exampleModal">
+          Reset Personalize Campaigns
+        </button>
+        <div class="modal fade" id="exampleModal" tabindex="-1" role="dialog" aria-labelledby="exampleModalLabel"
+             aria-hidden="true">
+          <div class="modal-dialog" role="document">
+            <div class="modal-content">
+              <div class="modal-header">
+                <h5 class="modal-title" id="exampleModalLabel">Confirm</h5>
+                <button type="button" class="close" data-dismiss="modal" aria-label="Close">
+                  <span aria-hidden="true">&times;</span>
+                </button>
+              </div>
+              <div class="modal-body text-left">
+                Resetting Personalize campaigns will remove all Personalize resources & interactions and retrain
+                campaigns from scratch.
+                <br><br>
+                This process takes approximately 3 hours and no campaigns will be available during this time.
+              </div>
             </div>
-            <div class="modal-body text-left">
-              Resetting Personalize campaigns will remove all Personalize resources & interactions and retrain campaigns from scratch.
-              <br><br>
-              This process takes approximately 3 hours and no campaigns will be available during this time.
-            </div>
-            <div class="modal-footer">
-              <button type="button" class="btn btn-secondary" data-dismiss="modal">Cancel</button>
-              <button type="button" class="btn btn-warning" v-on:click="resetRealtime" data-dismiss="modal">Reset Personalize Campaigns</button>
-            </div>
-=======
-            </form>
-            <button class="btn btn-primary" v-on:click="saveChanges"> <i class="fas fa-spinner fa-spin" v-if="saving"></i> Save Changes </button>
->>>>>>> 7f217fc1
           </div>
-
         </div>
       </div>
-
     </div>
   </Layout>
 </template>
 
 <script>
-import { RepositoryFactory } from '@/repositories/RepositoryFactory'
-import { AnalyticsHandler } from '@/analytics/AnalyticsHandler'
-import { AmplifyEventBus } from 'aws-amplify-vue';
-import { Credentials } from '@aws-amplify/core';
+import {RepositoryFactory} from '@/repositories/RepositoryFactory'
+import {AnalyticsHandler} from '@/analytics/AnalyticsHandler'
+import {AmplifyEventBus} from 'aws-amplify-vue';
+import {Credentials} from '@aws-amplify/core';
 
 import AmplifyStore from '@/store/store'
 
@@ -130,8 +133,8 @@
   components: {
     Layout,
   },
-  data () {
-    return {  
+  data() {
+    return {
       errors: [],
       user: null,
       authdUser: null,
@@ -141,7 +144,7 @@
       newUserId: AmplifyStore.state.user.id
     }
   },
-  created () {
+  created() {
     this.getUser(AmplifyStore.state.user.id)
     this.getAuthdUser()
     this.getUsers()
@@ -149,7 +152,7 @@
   methods: {
     async getUser(userID) {
       if (userID && userID.length > 0) {
-        const { data } = await UsersRepository.getUserByID(userID)
+        const {data} = await UsersRepository.getUserByID(userID)
         this.user = data
       }
       return this.user
@@ -158,20 +161,20 @@
       const credentials = await Credentials.get();
       if (credentials && credentials.identityId) {
         this.identityId = credentials.identityId;
-        const { data } = await UsersRepository.getUserByIdentityId(credentials.identityId);
+        const {data} = await UsersRepository.getUserByIdentityId(credentials.identityId);
         this.authdUser = data
       }
     },
     async getUsers() {
       // More users than we can display in dropdown so limit to 300.
-      const { data } = await UsersRepository.get(0, 300);
+      const {data} = await UsersRepository.get(0, 300);
       this.users = this.users.concat(data);
-    },     
-    async saveChanges () {
+    },
+    async saveChanges() {
       this.saving = true;
 
       try {
-        const { data } = await UsersRepository.updateUser(this.user)
+        const {data} = await UsersRepository.updateUser(this.user)
         this.user = data
 
         AmplifyStore.commit('setUser', this.user);
@@ -187,14 +190,13 @@
             cancel: "OK"
           }
         })
-      }
-      finally {
+      } finally {
         this.saving = false;
       }
     }
   },
-  watch: { 
-    newUserId: function(newVal) {
+  watch: {
+    newUserId: function (newVal) {
       this.getUser(newVal)
     }
   }
