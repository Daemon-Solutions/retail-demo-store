// Copyright Amazon.com, Inc. or its affiliates. All Rights Reserved.
// SPDX-License-Identifier: MIT-0

import Vue from 'vue';
import Router from 'vue-router';
import Main from '@/public/Main.vue'
import ProductDetail from '@/public/ProductDetail.vue'
import CategoryDetail from '@/public/CategoryDetail.vue'
import Live from '@/public/Live.vue'
import Help from '@/public/Help.vue'
import Cart from '@/public/Cart.vue'
import Checkout from '@/public/Checkout.vue'
import Welcome from '@/public/Welcome.vue'
import Orders from '@/authenticated/Orders.vue'
import Profile from '@/authenticated/Profile.vue'
import Admin from '@/authenticated/Admin.vue'

import { components, AmplifyEventBus } from 'aws-amplify-vue';
import { Auth, Logger, I18n, Analytics, Interactions } from 'aws-amplify';
import { AmplifyPlugin } from 'aws-amplify-vue';
import AmplifyStore from '@/store/store';

import { RepositoryFactory } from '@/repositories/RepositoryFactory'
import { AnalyticsHandler } from '@/analytics/AnalyticsHandler'

import { Credentials } from '@aws-amplify/core';
import Waypoint from "@/public/Waypoint";
import Collections from "@/public/Collections";


const UsersRepository = RepositoryFactory.get('users')

Vue.use(Router);
// Explicitly add only components needed to keep deployment as small as possible
Vue.use(AmplifyPlugin, { "Auth": Auth, "Logger": Logger, "I18n": I18n, "Interactions": Interactions, "Analytics": Analytics })

// Load User
// eslint-disable-next-line
getUser().then((_user, error) => {
  if (error) {
    // eslint-disable-next-line
    console.log(error)
  }
})

function getCognitoUser() {
  return Vue.prototype.$Amplify.Auth.currentAuthenticatedUser().then((cognitoUser) => {
    if (cognitoUser && cognitoUser.signInUserSession) {
      return cognitoUser
    }
  }).catch((error) => {
    // eslint-disable-next-line
    console.log('Error getting current authd cognito user: ' + error)
    return null
  });
}

// Event Handles for Authentication
AmplifyEventBus.$on('authState', async (state) => {
  if (state === 'signedOut') {
    AmplifyStore.dispatch('logout');
    AnalyticsHandler.clearUser()
    
    if (router.currentRoute.path !== '/') router.push({ path: '/' })
  } 
    else if (state === 'signedIn') {
    const cognitoUser = await getCognitoUser()

    let storeUser = null

    if (Object.prototype.hasOwnProperty.call(cognitoUser, 'attributes') && 
        Object.prototype.hasOwnProperty.call(cognitoUser.attributes, 'custom:profile_user_id')) {

      const { data } = await UsersRepository.getUserByID(cognitoUser.attributes['custom:profile_user_id'])
      storeUser = data
    }
    else {
      // If the user is not associated with a store user, we assign them one randomly.
      const { data } = await UsersRepository.getUserByID(Math.floor(Math.random() * 6000).toString())
      // Disabled for waypoint demo: const { data } = await UsersRepository.getUserByUsername(cognitoUser.username)
      storeUser = data
    }

    const credentials = await Credentials.get();

    if (!storeUser.id) {
      // Store user does not exist. Create one on the fly.
      // Current Waypoint demo logic does not need this code but it may be necessary when merging to master branch
      // (this is being worked on).
      // This takes the personalize User ID which was a UUID4 for the current session and turns it into a
      // user userID.
      console.log('store user does not exist for cognito user... creating on the fly')
      let identityId = credentials ? credentials.identityId : null;
      let provisionalUserId = AmplifyStore.getters.personalizeUserID;
      const { data } = await UsersRepository.createUser(provisionalUserId, cognitoUser.username, cognitoUser.attributes.email, identityId)
      storeUser = data
    }

    console.log('Syncing store user state to cognito user custom attributes')
    // Store user exists. Use this as opportunity to sync store user 
    // attributes to Cognito custom attributes.
    await Vue.prototype.$Amplify.Auth.updateUserAttributes(cognitoUser, {
      'custom:profile_user_id': storeUser.id.toString(),
      'custom:profile_email': storeUser.email,
      'custom:profile_first_name': storeUser.first_name,
      'custom:profile_last_name': storeUser.last_name,
      'custom:profile_gender': storeUser.gender,
      'custom:profile_age': storeUser.age.toString(),
      'custom:profile_persona': storeUser.persona
    })

    // Sync identityId with user to support reverse lookup.
    if (credentials && storeUser.identity_id != credentials.identityId) {
      console.log('Syncing credentials identity_id with store user profile')
      storeUser.identity_id = credentials.identityId
    }
    
    // Update last sign in and sign up dates on user.
    let newSignUp = false

    const now = new Date()
    storeUser.last_sign_in_date = now.toISOString()

    if (!storeUser.sign_up_date) {
      storeUser.sign_up_date = now.toISOString()
      newSignUp = true
    }

    // Wait for identify to complete before sending sign in/up events 
    // so that endpoint is created/updated first. Impacts Pinpoint campaign timing.
    await AnalyticsHandler.identify(storeUser)
    
    // Fire sign in and first time sign up events.
    AnalyticsHandler.userSignedIn(storeUser)

    if (newSignUp) {
      AnalyticsHandler.userSignedUp(storeUser)
    }

    // Finally, update user profile with sign in/up updated dates.
    UsersRepository.updateUser(storeUser)

    AmplifyStore.commit('setUser', storeUser);

    router.push({path: '/'})
  }
  else if (state === 'profileChanged') {
    const cognitoUser = await getCognitoUser()
    const storeUser = AmplifyStore.state.user

    if (cognitoUser && storeUser) {
      // Store user exists. Use this as opportunity to sync store user 
      // attributes to Cognito custom attributes.
      Vue.prototype.$Amplify.Auth.updateUserAttributes(cognitoUser, {
        'custom:profile_user_id': storeUser.id.toString(),
        'custom:profile_email': storeUser.email,
        'custom:profile_first_name': storeUser.first_name,
        'custom:profile_last_name': storeUser.last_name,
        'custom:profile_gender': storeUser.gender,
        'custom:profile_age': storeUser.age.toString(),
        'custom:profile_persona': storeUser.persona
      })
    }
  }
});

// Get store user from local storage, making sure session is authenticated
async function getUser() {
  const cognitoUser = await getCognitoUser()
  if (!cognitoUser) {
    AmplifyStore.commit('setUser', null);
  }

  return AmplifyStore.state.user;
}

// Routes
const router = new Router({
  routes: [
    {
      path: '/welcome',
      name: 'Welcome',
      component: Welcome,
      meta: { requiresAuth: false },
    },
    {
      path: '/',
      name: 'Main',
      component: Main,
      meta: { requiresAuth: false}
    },
    {
      path: '/product/:id',
      name: 'ProductDetail',
      component: ProductDetail,
<<<<<<< HEAD
      props: route => ({ discount: route.query.di === "true"}),
=======
      props: route => ({ discount: route.query.di === "true" || route.query.di === true}),
>>>>>>> 7f217fc1
      meta: { requiresAuth: false}
    },  
    {
      path: '/category/:id',
      name: 'CategoryDetail',
      component: CategoryDetail,
      meta: { requiresAuth: false}
    },
    {
      path: '/live',
      name: 'Live',
      component: Live,
      meta: { requiresAuth: false}
    },
    {
      path: '/help',
      name: 'Help',
      component: Help,
      meta: { requiresAuth: false}
    },       
    {
      path: '/orders',
      name: 'Orders',
      component: Orders,
      meta: { requiresAuth: true}
    },  
    {
      path: '/cart',
      name: 'Cart',
      component: Cart,
      meta: { requiresAuth: false}
    },    
    {
      path: '/checkout',
      name: 'Checkout',
      component: Checkout,
      meta: { requiresAuth: false}
    },
<<<<<<< HEAD
    {
      path: '/waypoint',
      name: 'Waypoint',
      component: Waypoint,
      meta: { requiresAuth: true}
    },
    {
      path: '/collections',
      name: 'Collections',
      component: Collections,
      meta: { requiresAuth: true}
    },
=======
>>>>>>> 7f217fc1
    {
      path: '/profile',
      name: 'Profile',
      component: Profile,
      meta: { requiresAuth: true}
    },       
    {
      path: '/admin',
      name: 'Admin',
      component: Admin,
      meta: { requiresAuth: true}
    },      
    {
      path: '/auth',
      name: 'Authenticator',
      component: components.Authenticator,
      props: {
        authConfig: {
          signUpConfig: {
            hideAllDefaults: true,
            header: 'Create new account',
            signUpFields: [
              {
                label: 'Email',
                key: 'email',
                type: 'email',
                required: true
              },
              {
                label: 'Password',
                key: 'password',
                type: 'password',
                required: true
              },
              {
                label: 'Username',
                key: 'username',
                type: 'string',
                required: true
              }
            ]
          }
        }
      }
    }
  ],
  scrollBehavior (_to, _from, savedPosition) {
    if (savedPosition) {
      return savedPosition
    } else {
      return { x: 0, y: 0 }
    }
  }
});

// Check if we need to redirect to welcome page - if redirection has never taken place and user is not authenticated
// Check For Authentication
router.beforeResolve(async (to, _from, next) => {
  if (!AmplifyStore.state.welcomePageVisited.visited) {
    const user = await getUser();

    if (!user) {
      AmplifyStore.dispatch('welcomePageVisited');
      return next('/welcome');
    }
  }     

  if (to.matched.some(record => record.meta.requiresAuth)) {
    const user = await getUser();
    if (!user) {
      return next({
        path: '/auth',
        query: {
          redirect: to.fullPath,
        }
      });
    }
    return next()
  }
  return next()
})

export default router<|MERGE_RESOLUTION|>--- conflicted
+++ resolved
@@ -70,14 +70,13 @@
 
     if (Object.prototype.hasOwnProperty.call(cognitoUser, 'attributes') && 
         Object.prototype.hasOwnProperty.call(cognitoUser.attributes, 'custom:profile_user_id')) {
-
-      const { data } = await UsersRepository.getUserByID(cognitoUser.attributes['custom:profile_user_id'])
-      storeUser = data
+        const { data } = await UsersRepository.getUserByID(cognitoUser.attributes['custom:profile_user_id'])
+        storeUser = data
     }
     else {
-      // If the user is not associated with a store user, we assign them one randomly.
-      const { data } = await UsersRepository.getUserByID(Math.floor(Math.random() * 6000).toString())
-      // Disabled for waypoint demo: const { data } = await UsersRepository.getUserByUsername(cognitoUser.username)
+      // Perhaps our auth user is one without an associated "profile" - so there may be no profile_user_id on the
+      // cognito record - so we see if we've created a user in the user service (see below) for this non-profile user
+      const { data } = await UsersRepository.getUserByUsername(cognitoUser.username)
       storeUser = data
     }
 
@@ -85,10 +84,7 @@
 
     if (!storeUser.id) {
       // Store user does not exist. Create one on the fly.
-      // Current Waypoint demo logic does not need this code but it may be necessary when merging to master branch
-      // (this is being worked on).
-      // This takes the personalize User ID which was a UUID4 for the current session and turns it into a
-      // user userID.
+      // This takes the personalize User ID which was a UUID4 for the current session and turns it into a user user ID.
       console.log('store user does not exist for cognito user... creating on the fly')
       let identityId = credentials ? credentials.identityId : null;
       let provisionalUserId = AmplifyStore.getters.personalizeUserID;
@@ -193,11 +189,7 @@
       path: '/product/:id',
       name: 'ProductDetail',
       component: ProductDetail,
-<<<<<<< HEAD
-      props: route => ({ discount: route.query.di === "true"}),
-=======
       props: route => ({ discount: route.query.di === "true" || route.query.di === true}),
->>>>>>> 7f217fc1
       meta: { requiresAuth: false}
     },  
     {
@@ -236,7 +228,6 @@
       component: Checkout,
       meta: { requiresAuth: false}
     },
-<<<<<<< HEAD
     {
       path: '/waypoint',
       name: 'Waypoint',
@@ -249,8 +240,6 @@
       component: Collections,
       meta: { requiresAuth: true}
     },
-=======
->>>>>>> 7f217fc1
     {
       path: '/profile',
       name: 'Profile',
@@ -278,6 +267,12 @@
                 key: 'email',
                 type: 'email',
                 required: true
+              },
+              {
+                label: 'Phone',
+                key: 'phone_number',
+                type: 'phone_number',
+                required: false
               },
               {
                 label: 'Password',
