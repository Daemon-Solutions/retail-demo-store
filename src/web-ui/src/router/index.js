--- conflicted
+++ resolved
@@ -73,11 +73,9 @@
       storeUser = data
     }
     else {
-<<<<<<< HEAD
       // If the user is not associated with a store user, we assign them one randomly.
       const { data } = await UsersRepository.getUserByID(Math.floor(Math.random() * 6000).toString())
-=======
-      const { data } = await UsersRepository.getUserByUsername(cognitoUser.username)
+      // Disabled for waypoint demo: const { data } = await UsersRepository.getUserByUsername(cognitoUser.username)
       storeUser = data
     }
 
@@ -85,11 +83,14 @@
 
     if (!storeUser.id) {
       // Store user does not exist. Create one on the fly.
+      // Current Waypoint demo logic does not need this code but it may be necessary when merging to master branch
+      // (this is being worked on).
+      // This takes the personalize User ID which was a UUID4 for the current session and turns it into a
+      // user userID.
       console.log('store user does not exist for cognito user... creating on the fly')
       let identityId = credentials ? credentials.identityId : null;
       let provisionalUserId = AmplifyStore.getters.personalizeUserID;
       const { data } = await UsersRepository.createUser(provisionalUserId, cognitoUser.username, cognitoUser.attributes.email, identityId)
->>>>>>> 24f5fa85
       storeUser = data
     }
 
@@ -184,7 +185,7 @@
       path: '/product/:id',
       name: 'ProductDetail',
       component: ProductDetail,
-      props: route => ({ discount: route.query.di }),
+      props: route => ({ discount: route.query.di === "true"}),
       meta: { requiresAuth: false}
     },  
     {
