<template>
  <Layout :isLoading="isLoading">
    <template #default>
      <div class="container text-left">
        <div class="row">
          <div class="col">
            <div class="row">
              <div class="col mb-3 mb-sm-5">
                <div class="quantity-readout p-3 font-weight-bold">{{ cartQuantityReadout }}</div>
              </div>
            </div>

            <ul class="cart-items">
              <CartItem
                v-for="item in cart.items"
                :key="item.product_id"
                :product_id="item.product_id"
                :quantity="item.quantity"
                class="mb-4"
              ></CartItem>
            </ul>
          </div>

<<<<<<< HEAD
    <div class="container" v-if="cart">
      <div v-if="cart.items">
        <div class="alert alert-secondary" v-if="cart.items.length == 0">No Items In Cart</div>
      </div>
    </div>    

    <div class="container" v-if="cart">
      <div class="row" v-if="cart.items && cart.items.length > 0">
        <div class="col-md-8 mb-4">
         <h4 class="d-flex justify-content-between align-items-center mb-3">
            <span class="text-muted">Items</span>
          </h4>
          <table class="table">
            <tr>
              <th class="pl-0 pr-1 d-none d-sm-table-cell"></th>
              <th class="px-1">Item</th>
              <th class="px-1"><span class="d-none d-sm-inline">Quantity</span><span class="d-xs-inline d-sm-none">Qty</span></th>
              <th class="px-1">Price</th>
              <th class="pr-0 pl-1"></th>          
            </tr>
            <CartItem v-for="item in cart.items" 
              v-bind:key="item.product_id"
              :product_id="item.product_id"
              :quantity="item.quantity"
              @removeFromCart="removeFromCart"
              @increaseQuantity="increaseQuantity"
              @decreaseQuantity="decreaseQuantity"
            />
          </table>
        </div>
        <div class="col-md-4">
          <h4 class="d-flex justify-content-between align-items-center mb-3">
            <span class="text-muted">Summary</span>
            <span class="badge badge-secondary badge-pill">{{ this.cartQuantity }}</span>
          </h4>
          <div class="text-dark">
          <ul class="list-group mb-3">
            <li class="list-group-item d-flex justify-content-between">
              <span>Sub Total (USD)</span>
              <strong>${{ this.cartSubTotal.toFixed(2) }}</strong>
            </li>
            <li class="list-group-item d-flex justify-content-between">
              <span>Tax (USD)</span>
              <strong>${{ this.cartTaxRate.toFixed(2) }}</strong>
            </li>
            <li class="list-group-item d-flex justify-content-between">
              <span>Shipping (USD)</span>
              <strong>${{ this.cartShippingRate.toFixed(2) }}</strong>
            </li>
            <li class="list-group-item d-flex justify-content-between">
              <span>Total (USD)</span>
              <strong>${{ this.cartTotal.toFixed(2) }}</strong>
            </li>            
          </ul>
            <button class="btn btn-primary mb-4 btn-block" v-on:click="checkout()"> Checkout </button>
           <div class="container" v-if="pinpointEnabled">
              <button class="btn btn-secondary mb-4 btn-block" v-on:click="triggerAbandonedCartEmail()"> Trigger Abaondoned Cart Email </button>   
          </div>
          
=======
          <div v-if="cart.items.length > 0" class="summary-container col-lg-auto">
            <div class="summary p-4">
              <div class="summary-quantity">{{ summaryQuantityReadout }}</div>
              <div class="summary-total mb-2 font-weight-bold">Your Total: {{ formattedCartTotal }}</div>
              <router-link to="/checkout" class="checkout-btn mb-3 btn btn-outline-dark btn-block btn-lg"
                >Checkout</router-link
              >
              <button v-if="isEnabled && user" @click="triggerAbandonedCartEmail" class="abandoned-cart-btn btn btn-primary btn-block btn-lg">
                Trigger Abandoned Cart email
              </button>
            </div>
>>>>>>> 986bd432
          </div>
        </div>
      </div>
    </template>
  </Layout>
</template>

<script>
import { mapState, mapGetters } from 'vuex';

import { AnalyticsHandler } from '@/analytics/AnalyticsHandler'

import CartItem from './components/CartItem.vue';
import Layout from '@/components/Layout/Layout';

export default {
  name: 'Cart',
  components: {
    Layout,
    CartItem,
  },
<<<<<<< HEAD
  data () {
    return {  
      errors: [],
      cart: null,
      pinpointEnabled : process.env.VUE_APP_PINPOINT_APP_ID 
    }
=======
  created() {
        AnalyticsHandler.cartViewed(
          this.user,
          this.cart,
          this.cartQuantity,
          this.cartTotal,
        );
>>>>>>> 986bd432
  },
  computed: {
    ...mapState({ cart: (state) => state.cart.cart, user: state => state.user }),
    ...mapGetters(['cartQuantity', 'cartTotal', 'formattedCartTotal']),
    isLoading() {
      return !this.cart;
    },
<<<<<<< HEAD
    async triggerAbandonedCartEmail () {
      if (this.cart && this.cart.items.length > 0 ){
      const cartItem = await this.getProductByID(this.cart.items[0].product_id)
      AnalyticsHandler.recordAbanonedCartEvent(this.user,this.cart,cartItem)
      }
      else{
        console.error("No items to export")
      }
    },    
    removeFromCart (value) {
      for (var item in this.cart.items) {
        if (this.cart.items[item].product_id == value) {
          let cartItem = this.cart.items[item]
          this.cart.items.splice(item, 1)
          AnalyticsHandler.productRemovedFromCart(this.user, this.cart, cartItem, cartItem.quantity)
        }
      }

      this.updateCart()
=======
    cartQuantityReadout() {
      if (this.cartQuantity === null) return null;

      return `(${this.cartQuantity}) ${this.cartQuantity === 1 ? 'item' : 'items'} in your cart shopping cart`;
>>>>>>> 986bd432
    },
    summaryQuantityReadout() {
      if (this.cartQuantity === null) return null;

      return `Summary (${this.cartQuantity}) ${this.cartQuantity === 1 ? 'item' : 'items'}`;
    },
  },
  methods: {
    triggerAbandonedCartEmail() {
      console.log('Xo:0');
      AnalyticsHandler.recordAbanonedCartEvent(this.user, this.cart);
    },
  },
};
</script>

<style scoped>
.quantity-readout {
  border-radius: 4px;
  background: var(--grey-200);
  font-size: 1.15rem;
}

.cart-items {
  list-style-type: none;
  padding: 0;
}

.summary {
  border: 1px solid var(--grey-600);
  border-radius: 2px;
}

.summary-total {
  font-size: 1.15rem;
}

.summary-quantity {
  font-size: 1.15rem;
}

.abandoned-cart-btn {
  background: var(--blue-500);
  border-color: var(--blue-500);
  font-size: 1rem;
}

.abandoned-cart-btn:hover,
.abandoned-cart-btn:focus {
  background: var(--blue-600);
  border-color: var(--blue-600);
}

.checkout-btn {
  border-color: var(--grey-900);
  border-width: 2px;
  font-size: 1rem;
}

.checkout-btn:hover,
.checkout-btn:focus {
  background: var(--grey-900);
}

@media (min-width: 768px) {
  .quantity-readout {
    font-size: 1.75rem;
  }

  .summary-total {
    font-size: 1.5rem;
  }

  .summary-quantity {
    font-size: 1.5rem;
  }

  .abandoned-cart-btn,
  .checkout-btn {
    font-size: 1.25rem;
  }
}

@media (min-width: 992px) {
  .summary-container {
    min-width: 350px;
  }

  .summary {
    position: sticky;
    top: 120px;
  }
}
</style><|MERGE_RESOLUTION|>--- conflicted
+++ resolved
@@ -21,67 +21,7 @@
             </ul>
           </div>
 
-<<<<<<< HEAD
-    <div class="container" v-if="cart">
-      <div v-if="cart.items">
-        <div class="alert alert-secondary" v-if="cart.items.length == 0">No Items In Cart</div>
-      </div>
-    </div>    
 
-    <div class="container" v-if="cart">
-      <div class="row" v-if="cart.items && cart.items.length > 0">
-        <div class="col-md-8 mb-4">
-         <h4 class="d-flex justify-content-between align-items-center mb-3">
-            <span class="text-muted">Items</span>
-          </h4>
-          <table class="table">
-            <tr>
-              <th class="pl-0 pr-1 d-none d-sm-table-cell"></th>
-              <th class="px-1">Item</th>
-              <th class="px-1"><span class="d-none d-sm-inline">Quantity</span><span class="d-xs-inline d-sm-none">Qty</span></th>
-              <th class="px-1">Price</th>
-              <th class="pr-0 pl-1"></th>          
-            </tr>
-            <CartItem v-for="item in cart.items" 
-              v-bind:key="item.product_id"
-              :product_id="item.product_id"
-              :quantity="item.quantity"
-              @removeFromCart="removeFromCart"
-              @increaseQuantity="increaseQuantity"
-              @decreaseQuantity="decreaseQuantity"
-            />
-          </table>
-        </div>
-        <div class="col-md-4">
-          <h4 class="d-flex justify-content-between align-items-center mb-3">
-            <span class="text-muted">Summary</span>
-            <span class="badge badge-secondary badge-pill">{{ this.cartQuantity }}</span>
-          </h4>
-          <div class="text-dark">
-          <ul class="list-group mb-3">
-            <li class="list-group-item d-flex justify-content-between">
-              <span>Sub Total (USD)</span>
-              <strong>${{ this.cartSubTotal.toFixed(2) }}</strong>
-            </li>
-            <li class="list-group-item d-flex justify-content-between">
-              <span>Tax (USD)</span>
-              <strong>${{ this.cartTaxRate.toFixed(2) }}</strong>
-            </li>
-            <li class="list-group-item d-flex justify-content-between">
-              <span>Shipping (USD)</span>
-              <strong>${{ this.cartShippingRate.toFixed(2) }}</strong>
-            </li>
-            <li class="list-group-item d-flex justify-content-between">
-              <span>Total (USD)</span>
-              <strong>${{ this.cartTotal.toFixed(2) }}</strong>
-            </li>            
-          </ul>
-            <button class="btn btn-primary mb-4 btn-block" v-on:click="checkout()"> Checkout </button>
-           <div class="container" v-if="pinpointEnabled">
-              <button class="btn btn-secondary mb-4 btn-block" v-on:click="triggerAbandonedCartEmail()"> Trigger Abaondoned Cart Email </button>   
-          </div>
-          
-=======
           <div v-if="cart.items.length > 0" class="summary-container col-lg-auto">
             <div class="summary p-4">
               <div class="summary-quantity">{{ summaryQuantityReadout }}</div>
@@ -89,11 +29,10 @@
               <router-link to="/checkout" class="checkout-btn mb-3 btn btn-outline-dark btn-block btn-lg"
                 >Checkout</router-link
               >
-              <button v-if="isEnabled && user" @click="triggerAbandonedCartEmail" class="abandoned-cart-btn btn btn-primary btn-block btn-lg">
+              <button v-if="pinpointEnabled && user" v-on:click="triggerAbandonedCartEmail" class="abandoned-cart-btn btn btn-primary btn-block btn-lg">
                 Trigger Abandoned Cart email
               </button>
             </div>
->>>>>>> 986bd432
           </div>
         </div>
       </div>
@@ -115,14 +54,13 @@
     Layout,
     CartItem,
   },
-<<<<<<< HEAD
+  props: {
+  },
   data () {
     return {  
-      errors: [],
-      cart: null,
       pinpointEnabled : process.env.VUE_APP_PINPOINT_APP_ID 
     }
-=======
+  },
   created() {
         AnalyticsHandler.cartViewed(
           this.user,
@@ -130,7 +68,6 @@
           this.cartQuantity,
           this.cartTotal,
         );
->>>>>>> 986bd432
   },
   computed: {
     ...mapState({ cart: (state) => state.cart.cart, user: state => state.user }),
@@ -138,7 +75,21 @@
     isLoading() {
       return !this.cart;
     },
-<<<<<<< HEAD
+        
+
+    cartQuantityReadout() {
+      if (this.cartQuantity === null) return null;
+
+      return `(${this.cartQuantity}) ${this.cartQuantity === 1 ? 'item' : 'items'} in your cart shopping cart`;
+
+    },
+    summaryQuantityReadout() {
+      if (this.cartQuantity === null) return null;
+
+      return `Summary (${this.cartQuantity}) ${this.cartQuantity === 1 ? 'item' : 'items'}`;
+    },
+  },
+  methods: {
     async triggerAbandonedCartEmail () {
       if (this.cart && this.cart.items.length > 0 ){
       const cartItem = await this.getProductByID(this.cart.items[0].product_id)
@@ -147,34 +98,6 @@
       else{
         console.error("No items to export")
       }
-    },    
-    removeFromCart (value) {
-      for (var item in this.cart.items) {
-        if (this.cart.items[item].product_id == value) {
-          let cartItem = this.cart.items[item]
-          this.cart.items.splice(item, 1)
-          AnalyticsHandler.productRemovedFromCart(this.user, this.cart, cartItem, cartItem.quantity)
-        }
-      }
-
-      this.updateCart()
-=======
-    cartQuantityReadout() {
-      if (this.cartQuantity === null) return null;
-
-      return `(${this.cartQuantity}) ${this.cartQuantity === 1 ? 'item' : 'items'} in your cart shopping cart`;
->>>>>>> 986bd432
-    },
-    summaryQuantityReadout() {
-      if (this.cartQuantity === null) return null;
-
-      return `Summary (${this.cartQuantity}) ${this.cartQuantity === 1 ? 'item' : 'items'}`;
-    },
-  },
-  methods: {
-    triggerAbandonedCartEmail() {
-      console.log('Xo:0');
-      AnalyticsHandler.recordAbanonedCartEvent(this.user, this.cart);
     },
   },
 };
