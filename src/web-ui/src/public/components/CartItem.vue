<template>
<<<<<<< HEAD
    <tr v-if="product">
        <td class="pl-0 pr-1 d-none d-sm-table-cell">
             <img :src="productImageURL" class="cart-item-img" :alt="product.name">
        </td>
        <td class="px-1">
            {{ product.name }}
        </td>
        <td class="px-1">
            <i class="fas fa-plus text-black-50" v-on:click="increaseQuantity(product_id)"></i> <div class="mr-1 ml-1 font-weight-bold"> {{ quantity }} </div> <i class="fas fa-minus text-black-50" v-on:click="decreaseQuantity(product_id)"></i>
        </td>
        <td class="px-1" >
          <span class="mr-2 discount" v-if="cartPrice < product.price">
            ${{ product.price.toFixed(2) }}
          </span>
          <span class="font-weight-heavy" :v-if="cartPrice < product.price">
            ${{ cartPrice.toFixed(2) }}
          </span>
        </td>
        <td class="pr-0 pl-1">
          <a href="#" v-on:click="removeFromCart(product_id)"><i class="fas fa-times text-muted"></i></a>
        </td>
    </tr>
</template>
=======
  <li>
    <LoadingFallback v-if="isLoading"></LoadingFallback>
    <div class="row" v-if="!isLoading">
      <div class="col-sm-4 mb-2 mb-sm-0"><img :src="productImageUrl" alt="" class="img-fluid" /></div>
>>>>>>> 7f217fc1

      <div class="col d-flex flex-column justify-content-between">
        <div class="product-name font-weight-bold">{{ product.name }}</div>

        <div class="d-flex d-sm-block justify-content-between align-items-center">
          <ProductPrice :price="product.price" class="product-price" :discount="cartPrice < product.price"></ProductPrice>

          <div class="d-flex align-items-center">
            <button @click="decreaseProductQuantity" aria-label="decrease quantity" class="btn text-black-50">
              <i class="fas fa-minus"></i>
            </button>
            <div class="quantity text-center font-weight-bold" :aria-label="`quantity is ${quantity}`">
              {{ quantity }}
            </div>
            <button @click="increaseProductQuantity" aria-label="increase quantity" class="btn text-black-50">
              <i class="fas fa-plus"></i>
            </button>

            <button class="delete-btn btn" @click="removeProductFromCart">
              Delete
            </button>
          </div>
        </div>
      </div>
    </div>
  </li>
</template>

<script>
import { product } from '@/mixins/product';
import LoadingFallback from '@/components/LoadingFallback/LoadingFallback';
import ProductPrice from '@/components/ProductPrice/ProductPrice';
import { mapActions } from 'vuex';

export default {
  name: 'CartItem',
  components: {
    LoadingFallback,
    ProductPrice,
  },
  mixins: [product],
  props: {
    product_id: {
      type: String,
      required: true,
    },
    quantity: {
      type: Number,
      required: true,
    },
    cartPrice: {
      type: Number,
      required: false
    }
  },
  created() {
    this.getProductByID(this.product_id);
  },
  methods: {
    ...mapActions(['removeFromCart', 'increaseQuantity', 'decreaseQuantity']),
    removeProductFromCart() {
      this.removeFromCart(this.product_id);
    },
    increaseProductQuantity() {
      this.increaseQuantity(this.product_id);
    },
    decreaseProductQuantity() {
      this.decreaseQuantity(this.product_id);
    },
  },
  computed: {
    isLoading() {
      return !this.product;
    },
  },
};
</script>

<style scoped>
.product-name {
  font-size: 1.2rem;
}

.quantity {
  min-width: 30px;
}

.delete-btn {
  color: var(--grey-600);
}

@media (min-width: 576px) {
  .product-name {
    font-size: 1.35rem;
  }

  .product-price {
    font-size: 1.2rem;
  }

  .quantity {
    min-width: 50px;
  }

  .delete-btn {
    font-size: 1.2rem;
  }
}
</style><|MERGE_RESOLUTION|>--- conflicted
+++ resolved
@@ -1,34 +1,8 @@
 <template>
-<<<<<<< HEAD
-    <tr v-if="product">
-        <td class="pl-0 pr-1 d-none d-sm-table-cell">
-             <img :src="productImageURL" class="cart-item-img" :alt="product.name">
-        </td>
-        <td class="px-1">
-            {{ product.name }}
-        </td>
-        <td class="px-1">
-            <i class="fas fa-plus text-black-50" v-on:click="increaseQuantity(product_id)"></i> <div class="mr-1 ml-1 font-weight-bold"> {{ quantity }} </div> <i class="fas fa-minus text-black-50" v-on:click="decreaseQuantity(product_id)"></i>
-        </td>
-        <td class="px-1" >
-          <span class="mr-2 discount" v-if="cartPrice < product.price">
-            ${{ product.price.toFixed(2) }}
-          </span>
-          <span class="font-weight-heavy" :v-if="cartPrice < product.price">
-            ${{ cartPrice.toFixed(2) }}
-          </span>
-        </td>
-        <td class="pr-0 pl-1">
-          <a href="#" v-on:click="removeFromCart(product_id)"><i class="fas fa-times text-muted"></i></a>
-        </td>
-    </tr>
-</template>
-=======
   <li>
     <LoadingFallback v-if="isLoading"></LoadingFallback>
     <div class="row" v-if="!isLoading">
       <div class="col-sm-4 mb-2 mb-sm-0"><img :src="productImageUrl" alt="" class="img-fluid" /></div>
->>>>>>> 7f217fc1
 
       <div class="col d-flex flex-column justify-content-between">
         <div class="product-name font-weight-bold">{{ product.name }}</div>
