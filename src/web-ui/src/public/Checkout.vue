--- conflicted
+++ resolved
@@ -2,35 +2,67 @@
   <Layout>
     <div class="content">
 
-      <!-- Loading Indicator -->
-      <div class="container" v-if="!cart">
-        <i class="fas fa-spinner fa-spin fa-3x"></i>
+    <!-- Loading Indicator -->
+    <div class="container" v-if="!cart">
+      <i class="fas fa-spinner fa-spin fa-3x"></i>
+    </div>
+
+    <div class="container" v-if="cart">
+      <div class="alert alert-secondary" v-if="!cart.items">No Items In Cart</div>
+    </div>
+
+    <div class="container" v-if="cart">
+      <div v-if="cart.items">
+        <div class="alert alert-secondary" v-if="cart.items.length == 0">No Items In Cart</div>
       </div>
-
-      <div class="container" v-if="cart">
-        <div class="alert alert-secondary" v-if="!cart.items">No Items In Cart</div>
-      </div>
-
-      <div class="container" v-if="cart">
-        <div v-if="cart.items">
-          <div class="alert alert-secondary" v-if="cart.items.length == 0">No Items In Cart</div>
-        </div>
-      </div>    
-
-      <div class="container" v-if="showCheckout == false">
-        <div class="row justify-content-center">
-          <div class="card p-4" style="width: 15rem">
-            <button class="btn btn-success mb-3" v-on:click="signIn">Login to Checkout</button>  
-            <button class="btn btn-light" v-on:click="guestCheckout">Checkout as Guest</button>
-          </div>
+    </div>
+
+    <div class="container" v-if="showCheckout == false">
+      <div class="row justify-content-center">
+        <div class="card p-4" style="width: 15rem">
+          <button class="btn btn-success mb-3" v-on:click="signIn">Login to Checkout</button>
+          <button class="btn btn-light" v-on:click="guestCheckout">Checkout as Guest</button>
         </div>
       </div>
-
-      <div class="container" v-if="cart">
-        <div class="row justify-content-center" v-if="showCheckout == true">
-          <div class="alert alert-secondary">This storefront is not real. Please do not enter actual billing information. Your order will not be fulfilled.</div>
+    </div>
+
+    <div class="container" v-if="cart">
+      <div class="row justify-content-center" v-if="showCheckout == true">
+        <div class="alert alert-secondary">This storefront is not real. Please do not enter actual billing information. Your order will not be fulfilled.</div>
+      </div>
+      <div class="row text-left" v-if="showCheckout == true">
+        <div class="col-md-4 order-md-2 mb-4">
+          <h4 class="d-flex justify-content-between align-items-center mb-3">
+            <span class="text-muted">Summary</span>
+            <span class="badge badge-secondary badge-pill">{{ this.cartQuantity }}</span>
+          </h4>
+          <ul class="list-group mb-3">
+            <li class="list-group-item d-flex justify-content-between">
+              <span>Sub Total (USD)</span>
+              <strong>${{ this.cartSubTotal.toFixed(2) }}</strong>
+            </li>
+            <li class="list-group-item d-flex justify-content-between">
+              <span>Tax (USD)</span>
+              <strong>${{ this.cartTaxRate.toFixed(2) }}</strong>
+            </li>
+            <li class="list-group-item d-flex justify-content-between">
+              <span>Shipping (USD)</span>
+              <strong>${{ this.cartShippingRate.toFixed(2) }}</strong>
+            </li>
+            <li class="list-group-item d-flex justify-content-between">
+              <span>Total (USD)</span>
+              <strong>${{ this.cartTotal.toFixed(2) }}</strong>
+            </li>
+          </ul>
+          <form class="card p-2">
+            <div class="input-group">
+              <input type="text" class="form-control" v-model="order.promo_code" placeholder="Promo code">
+              <div class="input-group-append">
+                <button type="submit" class="btn btn-secondary">Redeem</button>
+              </div>
+            </div>
+          </form>
         </div>
-<<<<<<< HEAD
         <div class="col-md-8 order-md-1">
           <h4 class="d-flex justify-content-between align-items-center mb-3">
             <span class="text-muted">Delivery Preferences</span>
@@ -45,60 +77,9 @@
               <div class="form-check form-check-inline">
                 <input class="form-check-input" type="radio" name="collectionOptions" id="collectionOption2" :value="false" v-model="collection">
                 <label class="form-check-label" for="collectionOption2">Delivery</label>
-=======
-        <div class="row text-left" v-if="showCheckout == true">
-          <div class="col-md-4 order-md-2 mb-4">
-            <h4 class="d-flex justify-content-between align-items-center mb-3">
-              <span class="text-muted">Summary</span>
-              <span class="badge badge-secondary badge-pill">{{ this.cartQuantity }}</span>
-            </h4>
-            <ul class="list-group mb-3">
-              <li class="list-group-item d-flex justify-content-between">
-                <span>Sub Total (USD)</span>
-                <strong>${{ this.cartSubTotal.toFixed(2) }}</strong>
-              </li>
-              <li class="list-group-item d-flex justify-content-between">
-                <span>Tax (USD)</span>
-                <strong>${{ this.cartTaxRate.toFixed(2) }}</strong>
-              </li>
-              <li class="list-group-item d-flex justify-content-between">
-                <span>Shipping (USD)</span>
-                <strong>${{ this.cartShippingRate.toFixed(2) }}</strong>
-              </li>
-              <li class="list-group-item d-flex justify-content-between">
-                <span>Total (USD)</span>
-                <strong>${{ this.cartTotal.toFixed(2) }}</strong>
-              </li>            
-            </ul>
-            <form class="card p-2">
-              <div class="input-group">
-                <input type="text" class="form-control" v-model="order.promo_code" placeholder="Promo code">
-                <div class="input-group-append">
-                  <button type="submit" class="btn btn-secondary">Redeem</button>
-                </div>
-              </div>
-            </form>
-          </div>
-          <div class="col-md-8 order-md-1">
-            <h4 class="d-flex justify-content-between align-items-center mb-3">
-              <span class="text-muted">Details</span>
-            </h4>          
-            <hr/>
-            <h5 class="mb-3">Billing Address</h5>
-            <form>
-              <div class="row">
-                <div class="col-md-6 mb-3">
-                  <label for="firstName">First name</label>
-                  <input type="text" class="form-control" id="firstName" v-model="order.billing_address.first_name" placeholder="" value="" required>
-                </div>
-                <div class="col-md-6 mb-3">
-                  <label for="lastName">Last name</label>
-                  <input type="text" class="form-control" id="lastName" v-model="order.billing_address.last_name" placeholder="" value="" required>
-                </div>
->>>>>>> 7f217fc1
-              </div>
-
-<<<<<<< HEAD
+              </div>
+            </div>
+
           </div>
           <hr/>
           <h4 class="d-flex justify-content-between align-items-center mb-3">
@@ -177,56 +158,6 @@
                 <label class="custom-control-label" for="save-info">Save this information for next time</label>
               </div>
               <hr class="mb-4">
-=======
-              <div class="mb-3">
-                <label for="email">Email <span class="text-muted">(Optional)</span></label>
-                <input type="email" class="form-control" id="email" v-model="order.email" placeholder="you@example.com">
-              </div>
-
-              <div class="mb-3">
-                <label for="address">Address</label>
-                <input type="text" class="form-control" id="address" v-model="order.billing_address.address1" placeholder="1234 Main St" required>
-              </div>
-
-              <div class="mb-3">
-                <label for="address2">Address 2 <span class="text-muted">(Optional)</span></label>
-                <input type="text" class="form-control" id="address2" v-model="order.billing_address.address2" placeholder="Apartment or suite">
-              </div>
-
-              <div class="row">
-                <div class="col-md-5 mb-3">
-                  <label for="country">Country</label>
-                  <select class="custom-select d-block w-100" id="country" v-model="order.billing_address.country" required>
-                    <option value="">Choose...</option>
-                    <option value="US">United States</option>
-                  </select>
-                </div>
-                <div class="col-md-4 mb-3">
-                  <label for="state">State</label>
-                  <select class="custom-select d-block w-100" id="state" v-model="order.billing_address.state" required>
-                    <option value="">Choose...</option>
-                    <option value="CA">California</option>
-                  </select>
-                </div>
-                <div class="col-md-3 mb-3">
-                  <label for="zip">Zip</label>
-                  <input type="text" class="form-control" id="zip" v-model="order.billing_address.zipcode" placeholder="" required>
-                  <div class="invalid-feedback">
-                    Zip code required.
-                  </div>
-                </div>
-              </div>
-              <hr class="mb-4">
-              <div class="custom-control custom-checkbox">
-                <input type="checkbox" class="custom-control-input" id="same-address">
-                <label class="custom-control-label" for="same-address">Shipping address is the same as my billing address</label>
-              </div>
-              <div class="custom-control custom-checkbox">
-                <input type="checkbox" class="custom-control-input" id="save-info">
-                <label class="custom-control-label" for="save-info">Save this information for next time</label>
-              </div>
-              <hr class="mb-4">
->>>>>>> 7f217fc1
 
               <h5 class="mb-3">Payment</h5>
 
@@ -257,8 +188,8 @@
           </div>
         </div>
       </div>
-      
-    </div>
+    </div>
+  </div>
   </Layout>
 </template>
 
@@ -286,11 +217,8 @@
 export default {
   name: 'Checkout',
   components: {
-<<<<<<< HEAD
-    AmazonPayButton
-=======
-    Layout,
->>>>>>> 7f217fc1
+    AmazonPayButton,
+    Layout
   },
   props: {
   },
