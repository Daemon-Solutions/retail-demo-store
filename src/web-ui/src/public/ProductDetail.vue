--- conflicted
+++ resolved
@@ -1,87 +1,4 @@
 <template>
-<<<<<<< HEAD
-  <Layout>
-    <div class="container">
-      <!-- Loading Indicator -->
-      <div class="container mb-4" v-if="!product">
-        <i class="fas fa-spinner fa-spin fa-3x"></i>
-      </div>
-
-      <div v-if="product" class="text-left mb-2">
-        <router-link :to="`/category/${product.category}`" class="category-link">
-          <i class="fa fa-chevron-left" aria-hidden></i> {{ readableProductCategory }}</router-link
-        >
-      </div>
-
-      <!-- Product Detail-->
-      <main v-if="product" class="product-container text-left">
-        <div class="title-and-rating mb-md-3">
-          <h1 class="product-name">{{ product.name }}</h1>
-          <div>
-            <i v-for="i in 5" :key="i" class="fas fa-star"></i>
-          </div>
-        </div>
-
-        <div class="add-to-cart-and-description">
-          <div class="mb-1">
-            Price <b>${{ product.price }}</b>
-          </div>
-
-          <div class="mb-5 mb-md-4 d-flex">
-            <button
-              class="quantity-dropdown mr-3 btn btn-outline-secondary dropdown-toggle"
-              type="button"
-              id="quantity-dropdown"
-              data-toggle="dropdown"
-              aria-haspopup="true"
-              aria-expanded="false"
-            >
-              Qty: {{ quantity }}
-            </button>
-            <div class="dropdown-menu" aria-labelledby="quantity-dropdown">
-              <button v-for="i in 9" :key="i" class="dropdown-item" @click="quantity = i">{{ i }}</button>
-            </div>
-            <button class="add-to-cart-btn btn" v-on:click="addToCart()">Add to Cart</button>
-          </div>
-
-          <p>{{ product.description }}</p>
-        </div>
-
-        <div class="product-img">
-          <img :src="productImageUrl" class="img-fluid" :alt="product.name" />
-        </div>
-      </main>
-
-      <!-- Recommendations -->
-      <hr />
-      <h5>What other items do customers view related to this product?</h5>
-      <div v-if="explain_recommended" class="text-muted text-center">
-        <small
-          ><em
-            ><i v-if="active_experiment" class="fa fa-balance-scale"></i
-            ><i v-if="personalized" class="fa fa-user-check"></i> {{ explain_recommended }}</em
-          ></small
-        >
-      </div>
-
-      <div class="container related-products">
-        <div class="container mb-4" v-if="!related_products.length">
-          <i class="fas fa-spinner fa-spin fa-3x"></i>
-        </div>
-        <div class="row">
-          <div class="card-deck col-sm-12 col-md-12 col-lg-12 mt-4">
-            <Product
-              v-for="recommendation in related_products"
-              v-bind:key="recommendation.product.id"
-              :product="recommendation.product"
-              :experiment="recommendation.experiment"
-              :feature="feature"
-            />
-          </div>
-        </div>
-      </div>
-    </div>
-=======
   <Layout :isLoading="isLoading" :previousPageLinkProps="previousPageLinkProps">
     <template #default>
       <div class="container">
@@ -154,28 +71,10 @@
         </div>
       </div>
     </template>
->>>>>>> 76711c4c
   </Layout>
 </template>
 
 <script>
-<<<<<<< HEAD
-import AmplifyStore from '@/store/store';
-
-import { RepositoryFactory } from '@/repositories/RepositoryFactory';
-import { AnalyticsHandler } from '@/analytics/AnalyticsHandler';
-
-const ProductsRepository = RepositoryFactory.get('products');
-const CartsRepository = RepositoryFactory.get('carts');
-const RecommendationsRepository = RepositoryFactory.get('recommendations');
-const MaxRecommendations = 6;
-const ExperimentFeature = 'product_detail_related';
-
-import Product from './components/Product.vue';
-import Layout from './components/Layout';
-
-import { capitalize } from '@/util/capitalize';
-=======
 import { RepositoryFactory } from '@/repositories/RepositoryFactory';
 import { AnalyticsHandler } from '@/analytics/AnalyticsHandler';
 
@@ -186,7 +85,6 @@
 const RecommendationsRepository = RepositoryFactory.get('recommendations');
 const MAX_RECOMMENDATIONS = 6;
 const ExperimentFeature = 'product_detail_related';
->>>>>>> 76711c4c
 
 import Product from './components/Product.vue';
 import Layout from '@/components/Layout/Layout';
@@ -199,115 +97,16 @@
     LoadingFallback,
     Product,
   },
-<<<<<<< HEAD
-=======
   mixins: [user, product, cart],
->>>>>>> 76711c4c
   data() {
     return {
       quantity: 1,
       feature: ExperimentFeature,
-<<<<<<< HEAD
-      product: null,
-      quantity: 1,
-=======
->>>>>>> 76711c4c
       related_products: [],
       explain_recommended: '',
       active_experiment: false,
       personalized: false,
     };
-<<<<<<< HEAD
-  },
-  computed: {
-    user() {
-      return AmplifyStore.state.user;
-    },
-    cartID() {
-      return AmplifyStore.state.cartID;
-    },
-    productImageUrl() {
-      if (this.product.image.includes('://')) return this.product.image;
-
-      return `${process.env.VUE_APP_IMAGE_ROOT_URL}${this.product.category}/${this.product.image}`;
-    },
-    readableProductCategory() {
-      if (!this.product) return null;
-
-      return capitalize(this.product.category);
-    },
-  },
-  watch: {
-    // call again the method if the route changes
-    $route: 'fetchData',
-  },
-  created() {
-    this.fetchData();
-  },
-  methods: {
-    async addToCart() {
-      if (this.cart.items === null) this.cart.items = [];
-
-      const existingProduct = this.cart.items.find((item) => item.product_id === this.product.id);
-
-      if (existingProduct) {
-        existingProduct.quantity += this.quantity;
-      } else {
-        const newItem = {
-          product_id: this.product.id,
-          quantity: this.quantity,
-          price: this.product.price,
-        };
-
-        this.cart.items.push(newItem);
-      }
-
-      await CartsRepository.updateCart(this.cart);
-
-      await this.getCart();
-
-      AnalyticsHandler.productAddedToCart(
-        this.user,
-        this.cart,
-        this.product,
-        existingProduct?.quantity ?? this.quantity,
-        this.$route.query.feature,
-        this.$route.query.exp,
-      );
-
-      this.resetQuantity();
-
-      swal({
-        title: 'Added to Cart',
-        icon: 'success',
-        buttons: {
-          cancel: 'Continue Shopping',
-          cart: 'View Cart',
-        },
-      }).then((value) => {
-        switch (value) {
-          case 'cancel':
-            break;
-          case 'cart':
-            this.$router.push('/cart');
-        }
-      });
-    },
-    async getProductByID(product_id) {
-      const { data } = await ProductsRepository.getProduct(product_id);
-      this.product = data;
-      this.getRelatedProducts();
-    },
-    async fetchData() {
-      await this.getProductByID(this.$route.params.id);
-      this.getCart();
-      this.recordProductViewed();
-    },
-    recordProductViewed() {
-      if (this.product) {
-        AnalyticsHandler.productViewed(this.user, this.product, this.$route.query.feature, this.$route.query.exp);
-      }
-=======
   },
   computed: {
     isLoading() {
@@ -344,17 +143,12 @@
       this.getRelatedProducts();
       this.getCart(this.user?.username ?? 'guest');
       this.recordProductViewed(this.user, this.$route.query.feature, this.$route.query.exp);
->>>>>>> 76711c4c
     },
     async getRelatedProducts() {
       const response = await RecommendationsRepository.getRelatedProducts(
         this.user?.id ?? '',
         this.product.id,
-<<<<<<< HEAD
-        MaxRecommendations,
-=======
         MAX_RECOMMENDATIONS,
->>>>>>> 76711c4c
         ExperimentFeature,
       );
 
@@ -374,50 +168,12 @@
       if (this.related_products.length > 0 && 'experiment' in this.related_products[0]) {
         AnalyticsHandler.identifyExperiment(this.user, this.related_products[0].experiment);
       }
-<<<<<<< HEAD
-    },
-    async getCart() {
-      if (this.cartID) {
-        const { data } = await CartsRepository.getCartByID(this.cartID);
-
-        // Since cart service holds carts in memory, they can be lost on restarts.
-        // Make sure our cart was returned. Otherwise create a new one.
-        if (data.id === this.cartID) {
-          this.cart = data;
-          return;
-        } else {
-          console.warn(`Cart ${this.cartID} not found. Creating new cart. Was cart service restarted?`);
-        }
-      }
-
-      this.createCart();
-    },
-    async createCart() {
-      const username = this.user?.username ?? 'guest';
-
-      const { data } = await CartsRepository.createCart(username);
-
-      this.cart = data;
-
-      AmplifyStore.commit('setCartID', this.cart.id);
-    },
-    resetQuantity() {
-      this.quantity = 1;
-=======
->>>>>>> 76711c4c
     },
   },
 };
 </script>
 
 <style scoped>
-<<<<<<< HEAD
-.category-link {
-  color: inherit;
-}
-
-=======
->>>>>>> 76711c4c
 .product-container {
   display: grid;
   grid-gap: 15px;
