--- conflicted
+++ resolved
@@ -1,49 +1,4 @@
 <template>
-<<<<<<< HEAD
-<div class="container">
-
-  <!-- Loading Indicator -->
-  <div class="container mb-4" v-if="!product">
-    <i class="fas fa-spinner fa-spin fa-3x"></i>
-  </div>
-
-  <!-- Product Detail-->
-  <div class="row" v-if="product">
-    <div class="col-sm-12 col-md-6 col-lg-6">
-      <img :src="productImageURL" class="card-img-top" alt="...">
-    </div>
-    <div class="col-sm-12 col-md-6 col-lg-6">
-       <h5>{{ product.name }}</h5>
-       <p>{{ product.description }}</p>
-       <p v-bind:class="{discount: discount == 'true'}">${{ product.price }}</p>
-       <p v-if="discount == 'true'" class="font-weight-bold">${{ discountedPrice.toFixed(2) }}</p>
-       <span v-if="product.current_stock > 0">Items currently in stock: {{ product.current_stock }}</span>
-       <span v-else>Sorry, this item is currently out of stock</span>
-       <p>
-        <i class="fas fa-star"></i><i class="fas fa-star"></i><i class="fas fa-star"></i><i class="fas fa-star"></i><i class="fas fa-star"></i>
-       </p>       
-       <button class="btn btn-outline-primary" v-on:click="addToCart()" :disabled='addToCartDisabled'> Add to Cart </button>
-    </div>
-  </div>
-
-  <!-- Recommendations -->
-  <hr/>
-  <h5>What other items do customers view related to this product?</h5>
-  <div v-if="explain_recommended" class="text-muted text-center">
-    <small><em><i v-if="active_experiment" class="fa fa-balance-scale"></i><i v-if="personalized" class="fa fa-user-check"></i> {{ explain_recommended }}</em></small>
-  </div>
-
-  <div class="container related-products">
-    <div class="container mb-4" v-if="!related_products.length">
-      <i class="fas fa-spinner fa-spin fa-3x"></i>
-    </div>
-    <div class="row">
-      <div class="card-deck col-sm-12 col-md-12 col-lg-12 mt-4">
-        <Product v-for="recommendation in related_products" 
-          v-bind:key="recommendation.product.id"
-          :product="recommendation.product"
-          :experiment="recommendation.experiment"
-=======
   <Layout :isLoading="isLoading" :previousPageLinkProps="previousPageLinkProps">
     <template #default>
       <div class="container">
@@ -54,7 +9,7 @@
           </div>
 
           <div class="add-to-cart-and-description">
-            <ProductPrice :price="product.price" class="mb-1"></ProductPrice>
+            <ProductPrice :price="product.price" :discount="discount" class="mb-1"></ProductPrice>
 
             <div class="mb-5 mb-md-4 d-flex">
               <button
@@ -84,7 +39,6 @@
         <RecommendedProductsSection
           :explainRecommended="explainRecommended"
           :recommendedProducts="relatedProducts"
->>>>>>> 2b1a9275
           :feature="feature"
         >
           <template #heading>Compare similar items</template>
@@ -101,21 +55,13 @@
 import { RepositoryFactory } from '@/repositories/RepositoryFactory';
 import { AnalyticsHandler } from '@/analytics/AnalyticsHandler';
 
-<<<<<<< HEAD
-const ProductsRepository = RepositoryFactory.get('products')
-const CartsRepository = RepositoryFactory.get('carts')
-const RecommendationsRepository = RepositoryFactory.get('recommendations')
-const MaxRecommendations = 6
-const DiscountAmount = 0.2
-const ExperimentFeature = 'product_detail_related'
-=======
 import { product } from '@/mixins/product';
->>>>>>> 2b1a9275
 
 import Layout from '@/components/Layout/Layout';
 import ProductPrice from '@/components/ProductPrice/ProductPrice';
 import FiveStars from '@/components/FiveStars/FiveStars';
 import RecommendedProductsSection from '@/components/RecommendedProductsSection/RecommendedProductsSection';
+import {discountProductPrice} from "@/util/discountProductPrice";
 
 const RecommendationsRepository = RepositoryFactory.get('recommendations');
 const MAX_RECOMMENDATIONS = 6;
@@ -124,19 +70,19 @@
 export default {
   name: 'ProductDetail',
   components: {
-<<<<<<< HEAD
-    Product
-  },
-  props: {
-    discount: null
-=======
     Layout,
     ProductPrice,
     FiveStars,
     RecommendedProductsSection,
->>>>>>> 2b1a9275
   },
   mixins: [product],
+  props: {
+    discount: {
+      type: Boolean,
+      required: false,
+      default: false
+    }
+  },
   data() {
     return {
       quantity: 1,
@@ -175,24 +121,16 @@
     },
     async addProductToCart() {
       await this.addToCart({
-        product: this.product,
+        product: {
+          ...this.product,
+          price: this.discount ? discountProductPrice(this.product.price) : this.product.price
+        },
         quantity: this.quantity,
         feature: this.$route.query.feature,
         exp: this.$route.query.exp,
       });
 
-<<<<<<< HEAD
-      if (exists == false) {
-          let newItem = {
-            product_id: this.product.id,
-            quantity: qty,
-            price: this.discount == 'true' ? this.discountedPrice : this.product.price
-          }
-          this.cart.items.push(newItem)
-      }
-=======
       this.renderAddedToCartConfirmation()
->>>>>>> 2b1a9275
 
       this.resetQuantity();
     },
@@ -206,16 +144,12 @@
       this.recordProductViewed(this.$route.query.feature, this.$route.query.exp);
     },
     async getRelatedProducts() {
-<<<<<<< HEAD
-      const response = await RecommendationsRepository.getRelatedProducts(this.personalizeUserID ? this.personalizeUserID : '', this.product.id, MaxRecommendations, ExperimentFeature)
-=======
       const response = await RecommendationsRepository.getRelatedProducts(
         this.personalizeUserID ?? '',
         this.product.id,
         MAX_RECOMMENDATIONS,
         EXPERIMENT_FEATURE,
       );
->>>>>>> 2b1a9275
 
       if (response.headers) {
         const experimentName = response.headers['x-experiment-name'];
@@ -255,65 +189,13 @@
           case 'cart':
             this.$router.push('/cart');
         }
-<<<<<<< HEAD
-      }
-      else {
-        this.createCart()
-      }
-    }, 
-    async createCart (){
-      if (this.user) {
-        const { data } = await CartsRepository.createCart(this.user.username)
-        this.cart = data
-      } else {
-        const { data } = await CartsRepository.createCart('guest')
-        this.cart = data
-      }
-      AmplifyStore.commit('setCartID', this.cart.id)
-    }
-  },
-  computed: {
-    user() { 
-      return AmplifyStore.state.user
-    },
-    personalizeUserID() {
-      return AmplifyStore.getters.personalizeUserID
-    },
-    cartID() {
-      return AmplifyStore.state.cartID
-    },
-    discountedPrice() {
-      return Math.round((this.product.price * (1-DiscountAmount)) * 100) / 100
-    },
-    productImageURL: function () {
-      if (this.product.image.includes('://')) {
-        return this.product.image
-      }
-      else {
-        let root_url = process.env.VUE_APP_IMAGE_ROOT_URL
-        return root_url + this.product.category + '/' + this.product.image
-      }
-    },
-    addToCartDisabled: function () {
-      return !this.product.current_stock > 0     
-    }
-  },
-  watch: {
-    // call again the method if the route changes
-    '$route': 'fetchData'
-=======
       });
     },
->>>>>>> 2b1a9275
   },
 };
 </script>
 
 <style scoped>
-<<<<<<< HEAD
-.discount {
-  text-decoration: line-through;
-=======
 .product-container {
   display: grid;
   grid-gap: 15px;
@@ -372,6 +254,5 @@
 
 .product-img {
   grid-area: ProductImage;
->>>>>>> 2b1a9275
 }
 </style>