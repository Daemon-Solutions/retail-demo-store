--- conflicted
+++ resolved
@@ -1,5 +1,4 @@
 <template>
-<<<<<<< HEAD
   <Layout :isLoading="isLoading" :previousPageLinkProps="previousPageLinkProps">
     <template #default>
       <div class="container">
@@ -40,50 +39,6 @@
         <RecommendedProductsSection
           :explainRecommended="explainRecommended"
           :recommendedProducts="relatedProducts"
-=======
-<div class="container">
-
-  <!-- Loading Indicator -->
-  <div class="container mb-4" v-if="!product">
-    <i class="fas fa-spinner fa-spin fa-3x"></i>
-  </div>
-
-  <!-- Product Detail-->
-  <div class="row" v-if="product">
-    <div class="col-sm-12 col-md-6 col-lg-6">
-      <img :src="productImageURL" class="card-img-top" alt="...">
-    </div>
-    <div class="col-sm-12 col-md-6 col-lg-6">
-       <h5>{{ product.name }}</h5>
-       <p>{{ product.description }}</p>
-       <p>${{ product.price }}</p>
-       <span v-if="product.current_stock > 0">Items currently in stock: {{ product.current_stock }}</span>
-       <span v-else>Sorry, this item is currently out of stock</span>
-       <p>
-        <i class="fas fa-star"></i><i class="fas fa-star"></i><i class="fas fa-star"></i><i class="fas fa-star"></i><i class="fas fa-star"></i>
-       </p>       
-       <button class="btn btn-outline-primary" v-on:click="addToCart()" :disabled='addToCartDisabled'> Add to Cart </button>
-    </div>
-  </div>
-
-  <!-- Recommendations -->
-  <hr/>
-  <h5>What other items do customers view related to this product?</h5>
-  <div v-if="explain_recommended" class="text-muted text-center">
-    <small><em><i v-if="active_experiment" class="fa fa-balance-scale"></i><i v-if="personalized" class="fa fa-user-check"></i> {{ explain_recommended }}</em></small>
-  </div>
-
-  <div class="container related-products">
-    <div class="container mb-4" v-if="!related_products.length">
-      <i class="fas fa-spinner fa-spin fa-3x"></i>
-    </div>
-    <div class="row">
-      <div class="card-deck col-sm-12 col-md-12 col-lg-12 mt-4">
-        <Product v-for="recommendation in related_products" 
-          v-bind:key="recommendation.product.id"
-          :product="recommendation.product"
-          :experiment="recommendation.experiment"
->>>>>>> d722803f
           :feature="feature"
         >
           <template #heading>Compare similar items</template>
@@ -95,7 +50,7 @@
 
 <script>
 import swal from 'sweetalert';
-import {mapState,mapActions} from 'vuex';
+import {mapState,mapActions,mapGetters} from 'vuex';
 
 import { RepositoryFactory } from '@/repositories/RepositoryFactory';
 import { AnalyticsHandler } from '@/analytics/AnalyticsHandler';
@@ -130,6 +85,7 @@
   },
   computed: {
     ...mapState(['user']),
+    ...mapGetters(['personalizeUserID']),
     isLoading() {
       return !this.product;
     },
@@ -177,16 +133,12 @@
       this.recordProductViewed(this.$route.query.feature, this.$route.query.exp);
     },
     async getRelatedProducts() {
-<<<<<<< HEAD
       const response = await RecommendationsRepository.getRelatedProducts(
-        this.user?.id ?? '',
+        this.personalizeUserID ?? '',
         this.product.id,
         MAX_RECOMMENDATIONS,
         EXPERIMENT_FEATURE,
       );
-=======
-      const response = await RecommendationsRepository.getRelatedProducts(this.personalizeUserID ? this.personalizeUserID : '', this.product.id, MaxRecommendations, ExperimentFeature)
->>>>>>> d722803f
 
       if (response.headers) {
         const experimentName = response.headers['x-experiment-name'];
@@ -226,53 +178,8 @@
           case 'cart':
             this.$router.push('/cart');
         }
-<<<<<<< HEAD
       });
     },
-=======
-      }
-      else {
-        this.createCart()
-      }
-    }, 
-    async createCart (){
-      if (this.user) {
-        const { data } = await CartsRepository.createCart(this.user.username)
-        this.cart = data
-      } else {
-        const { data } = await CartsRepository.createCart('guest')
-        this.cart = data
-      }
-      AmplifyStore.commit('setCartID', this.cart.id)
-    }
-  },
-  computed: {
-    user() { 
-      return AmplifyStore.state.user
-    },
-    personalizeUserID() {
-      return AmplifyStore.getters.personalizeUserID
-    },
-    cartID() {
-      return AmplifyStore.state.cartID
-    },
-    productImageURL: function () {
-      if (this.product.image.includes('://')) {
-        return this.product.image
-      }
-      else {
-        let root_url = process.env.VUE_APP_IMAGE_ROOT_URL
-        return root_url + this.product.category + '/' + this.product.image
-      }
-    },
-    addToCartDisabled: function () {
-      return !this.product.current_stock > 0     
-    }
-  },
-  watch: {
-    // call again the method if the route changes
-    '$route': 'fetchData'
->>>>>>> d722803f
   },
 };
 </script>
