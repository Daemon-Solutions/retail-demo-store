--- conflicted
+++ resolved
@@ -1,49 +1,4 @@
 <template>
-<<<<<<< HEAD
-<div class="container">
-
-  <!-- Loading Indicator -->
-  <div class="container mb-4" v-if="!product">
-    <i class="fas fa-spinner fa-spin fa-3x"></i>
-  </div>
-
-  <!-- Product Detail-->
-  <div class="row" v-if="product">
-    <div class="col-sm-12 col-md-6 col-lg-6">
-      <img :src="productImageURL" class="card-img-top" alt="...">
-    </div>
-    <div class="col-sm-12 col-md-6 col-lg-6">
-       <h5>{{ product.name }}</h5>
-       <p>{{ product.description }}</p>
-       <p v-bind:class="{discount: discount}">${{ product.price }}</p>
-       <p v-if="discount" class="font-weight-bold">${{ discountedPrice.toFixed(2) }}</p>
-       <span v-if="product.current_stock > 0">Items currently in stock: {{ product.current_stock }}</span>
-       <span v-else>Sorry, this item is currently out of stock</span>
-       <p>
-        <i class="fas fa-star"></i><i class="fas fa-star"></i><i class="fas fa-star"></i><i class="fas fa-star"></i><i class="fas fa-star"></i>
-       </p>       
-       <button class="btn btn-outline-primary" v-on:click="addToCart()" :disabled='addToCartDisabled'> Add to Cart </button>
-    </div>
-  </div>
-
-  <!-- Recommendations -->
-  <hr/>
-  <h5>What other items do customers view related to this product?</h5>
-  <div v-if="explain_recommended" class="text-muted text-center">
-    <small><em><i v-if="active_experiment" class="fa fa-balance-scale"></i><i v-if="personalized" class="fa fa-user-check"></i> {{ explain_recommended }}</em></small>
-  </div>
-
-  <div class="container related-products">
-    <div class="container mb-4" v-if="!related_products.length">
-      <i class="fas fa-spinner fa-spin fa-3x"></i>
-    </div>
-    <div class="row">
-      <div class="card-deck col-sm-12 col-md-12 col-lg-12 mt-4">
-        <Product v-for="recommendation in related_products" 
-          v-bind:key="recommendation.product.id"
-          :product="recommendation.product"
-          :experiment="recommendation.experiment"
-=======
   <Layout :isLoading="isLoading" :previousPageLinkProps="previousPageLinkProps">
     <template #default>
       <div class="container">
@@ -101,7 +56,6 @@
         <RecommendedProductsSection
           :explainRecommended="explainRecommended"
           :recommendedProducts="relatedProducts"
->>>>>>> 7f217fc1
           :feature="feature"
         >
           <template #heading>Compare similar items</template>
@@ -144,20 +98,6 @@
       type: Boolean,
       required: false,
       default: false
-<<<<<<< HEAD
-    }
-  },
-  data () {
-    return {
-      feature: ExperimentFeature,
-      errors: [],
-      product: null,
-      related_products: [],
-      explain_recommended: '',
-      active_experiment: false,
-      personalized: false
-=======
->>>>>>> 7f217fc1
     }
   },
   data() {
@@ -168,34 +108,6 @@
       explainRecommended: null,
     };
   },
-<<<<<<< HEAD
-  methods: {
-    addToCart: function () {
-
-      if (this.cart.items == null) {
-        this.cart.items = new Array()
-      } 
-
-      var exists = false
-      var qty = 1
-      for (var item in this.cart.items) {
-        if (this.cart.items[item].product_id == this.product.id)
-        {
-          exists = true
-          qty = this.cart.items[item].quantity + 1
-          this.cart.items[item].quantity = this.cart.items[item].quantity + 1
-        } 
-      }
-
-      if (exists == false) {
-          let newItem = {
-            product_id: this.product.id,
-            quantity: qty,
-            price: this.discount ? this.discountedPrice : this.product.price
-          }
-          this.cart.items.push(newItem)
-      }
-=======
   computed: {
     ...mapState({ user: (state) => state.user, cart: (state) => state.cart.cart }),
     ...mapGetters(['personalizeUserID']),
@@ -204,8 +116,6 @@
     },
     previousPageLinkProps() {
       if (!this.product) return null;
->>>>>>> 7f217fc1
-
       return {
         to: `/category/${this.product.category}`,
         text: this.readableProductCategory,
@@ -213,11 +123,6 @@
     },
     cartItem() {
       if (!this.product || !this.cart) return null;
-
-<<<<<<< HEAD
-      AnalyticsHandler.productAddedToCart(this.user, this.cart, this.product, qty, this.$route.query.feature,
-          this.$route.query.exp, this.$route.query.di)
-=======
       return this.cart.items.find((item) => item.product_id === this.product.id);
     },
     quantityInCart() {
@@ -225,8 +130,6 @@
     },
     cartHasMaxAmount() {
       if (!this.product || !this.cartItem) return false;
->>>>>>> 7f217fc1
-
       return !this.outOfStock && this.cartItem.quantity >= this.product.current_stock;
     },
   },
@@ -243,13 +146,6 @@
     resetQuantity() {
       this.quantity = 1;
     },
-<<<<<<< HEAD
-    recordProductViewed() {
-      if (this.product) {
-        AnalyticsHandler.productViewed(this.user, this.product, this.$route.query.feature, this.$route.query.exp,
-                                       this.$route.query.di)
-      }
-=======
     async addProductToCart() {
       await this.addToCart({
         product: {
@@ -273,7 +169,6 @@
       this.getRelatedProducts();
 
       this.recordProductViewed(this.$route.query.feature, this.$route.query.exp, this.$route.query.di);
->>>>>>> 7f217fc1
     },
     async getRelatedProducts() {
       const response = await RecommendationsRepository.getRelatedProducts(
