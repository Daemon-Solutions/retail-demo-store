// Copyright Amazon.com, Inc. or its affiliates. All Rights Reserved.
// SPDX-License-Identifier: MIT-0

/* 
 * Centralized handling of all analytics calls for Pinpoint, Personalize 
 * (event tracker), and partner integrations.
 */
import Vue from 'vue';
import AmplifyStore from '@/store/store';
import { Analytics as AmplifyAnalytics } from '@aws-amplify/analytics';
import Amplitude from 'amplitude-js'
import { RepositoryFactory } from '@/repositories/RepositoryFactory'
import optimizelySDK from '@optimizely/optimizely-sdk';

const RecommendationsRepository = RepositoryFactory.get('recommendations')

export const AnalyticsHandler = {
    clearUser() {
        if (this.amplitudeEnabled()) {
            // Update Amplitude user
            Amplitude.getInstance().setUserId(null)
            Amplitude.getInstance().regenerateDeviceId()
        }
    },

    async identify(user) {
        if (!user) {
            return Promise.resolve()            
        }

        var promise

        try {
            const cognitoUser = await Vue.prototype.$Amplify.Auth.currentAuthenticatedUser()

            let endpoint = {
                userId: user.id,
                optOut: 'NONE',
                userAttributes: {
                    Username: [ user.username ],
                    ProfileEmail: [ user.email ],
                    FirstName: [ user.first_name ],
                    LastName: [ user.last_name ],
                    Gender: [ user.gender ],
                    Age: [ user.age.toString() ],
                    Persona: user.persona.split("_")
                },
                attributes: {}
            }

            if (user.sign_up_date) {
                endpoint.attributes.SignUpDate = [ user.sign_up_date ]
            }

            if (user.last_sign_in_date) {
                endpoint.attributes.LastSignInDate = [ user.last_sign_in_date ]
            }
    
            if (user.addresses && user.addresses.length > 0) {
                let address = user.addresses[0]
                endpoint.location = {
                    City: address.city,
                    Country: address.country,
                    PostalCode: address.zipcode,
                    Region: address.state
                }
            }
    
            if (cognitoUser.attributes.email) {
                endpoint.address = cognitoUser.attributes.email
                endpoint.channelType = 'EMAIL'
                promise = AmplifyAnalytics.updateEndpoint(endpoint)
            }
            else {
                promise = Promise.resolve()
            }
        }
        catch(error) {
            // eslint-disable-next-line
            console.log(error)
            promise = Promise.reject(error)
        }
         
        AmplifyAnalytics.record({
            eventType: "Identify",
            properties: {
                "userId": user.id
            }
        }, 'AmazonPersonalize')

        if (this.segmentEnabled()) {
            let userProperties = {
                username: user.username,
                email: user.email,
                firstName: user.first_name,
                lastName: user.last_name,
                gender: user.gender,
                age: user.age,
                persona: user.persona
            };
            window.analytics.identify(user.id, userProperties);
        }

        if (this.amplitudeEnabled()) {
            // Amplitude identify call
            Amplitude.getInstance().setUserId(user.id);
            // Should we be doing this. Need to support case of switching 
            // users and not getting sessions confused.
            Amplitude.getInstance().regenerateDeviceId();

            var identify = new Amplitude.Identify()
                .set('username', user.username)
                .set('email', user.email)
                .set('firstName', user.first_name)
                .set('lastName', user.last_name)
                .set('gender', user.gender)
                .set('age', user.age)
                .set('persona', user.persona)

            if (user.sign_up_date) {
                identify.setOnce('signUpDate', user.sign_up_date)
            }

            if (user.last_sign_in_date) {
                identify.set('lastSignInDate', user.last_sign_in_date)
            }

            Amplitude.getInstance().identify(identify)
        }

        return promise
    },

    userSignedUp(user) {
        if (user) {
            AmplifyAnalytics.record({
                name: 'UserSignedUp', 
                attributes: { 
                    userId: user.id,
                    signUpDate: user.sign_up_date
                }
            })
        }
    },

    userSignedIn(user) {
        if (user) {
            AmplifyAnalytics.record({
                name: 'UserSignedIn', 
                attributes: { 
                    userId: user.id,
                    signInDate: user.last_sign_in_date
                }
            })
        }
    },

    identifyExperiment(user, experiment) {
        if (experiment) {
            if (this.amplitudeEnabled()) {
                var identify = new Amplitude.Identify()
                    .set(experiment.feature + '.' + experiment.name, experiment.variationIndex)
                    .set(experiment.feature + '.' + experiment.name + '.id', experiment.correlationId);
                Amplitude.getInstance().identify(identify);
            }

            if (user && this.optimizelyEnabled()) {
                const optimizelyClientInstance = this.optimizelyClientInstance();
                const expectedRevisionNumber = optimizelyClientInstance.configObj.revision;
                if (this.isOptimizelyDatafileSynced(expectedRevisionNumber)) {
                    const userId = user.id.toString();
                    optimizelyClientInstance.activate(experiment.experiment_key, userId);
                }
            }
        }
    },

    productAddedToCart(user, cart, product, quantity, feature, experimentCorrelationId) {
        if (user) {
            AmplifyAnalytics.record({
                name: 'ProductAdded', 
                attributes: { 
                    userId: user.id,
                    cartId: cart.id,
                    productId: product.id,
                    name: product.name,
                    category: product.category,
                    image: product.image,
                    feature: feature,
                    experimentCorrelationId: experimentCorrelationId
                },
                metrics: {
                    quantity: quantity,
                    price: +product.price.toFixed(2)
                }
            })

            AmplifyAnalytics.updateEndpoint({
                userId: user.id,
                attributes: {
                    HasShoppingCart: ['true']
                },
                metrics: {
                    ItemsInCart: cart.items.length
                }
            })
        }

        AmplifyAnalytics.record({
            eventType: 'ProductAdded',
            userId: user ? user.id : AmplifyStore.state.provisionalUserID,
            properties: {
                itemId: product.id
            }
        }, 'AmazonPersonalize')
        AmplifyStore.commit('incrementSessionEventsRecorded');

        let eventProperties = {
            userId: user ? user.id : null,
            cartId: cart.id,
            productId: product.id,
            name: product.name,
            category: product.category,
            image: product.image,
            feature: feature,
            experimentCorrelationId: experimentCorrelationId,
            quantity: quantity,
            price: +product.price.toFixed(2)
        };

        if (this.segmentEnabled()) {
            window.analytics.track('ProductAdded', eventProperties);
        }

        if (this.amplitudeEnabled()) {
            Amplitude.getInstance().logEvent('ProductAdded', eventProperties);
        }

        if (user && this.optimizelyEnabled()) {
            const optimizelyClientInstance = this.optimizelyClientInstance();
            const expectedRevisionNumber = optimizelyClientInstance.configObj.revision;
            if (this.isOptimizelyDatafileSynced(expectedRevisionNumber)) {
                const userId = user.id.toString();
                optimizelyClientInstance.track('ProductAdded', userId);
            }
        }
    },

    recordAbanonedCartEvent(user,cart,cartProduct) {
        if (user && cart && cartProduct) {
            AmplifyAnalytics.record({
                name: '_session.stop',
                attributes: {
                    HasShoppingCart: cart.items.length > 0 ? ['true'] : ['false'],
                }
            })
            AmplifyAnalytics.updateEndpoint({
                userId: user.id,
                attributes: {
                    HasShoppingCart: cart.items.length > 0 ? ['true'] : ['false'],
                    WebsiteCartURL : [process.env.VUE_APP_WEB_ROOT_URL + '#/cart'],
                    WebsiteLogoImageURL : [process.env.VUE_APP_WEB_ROOT_URL + '/RDS_logo_white.svg'],
                    WebsitePinpointImageURL : [process.env.VUE_APP_WEB_ROOT_URL + '/icon_Pinpoint_orange.svg'],
                    ShoppingCartItemImageURL:  [process.env.VUE_APP_IMAGE_ROOT_URL + cartProduct.category + '/' + cartProduct.image],
                    ShoppingCartItemTitle :  [cartProduct.name],
                    ShoppingCartItemURL : [cartProduct.url],     
                },
            })
        }   
    },
    productRemovedFromCart(user, cart, cartItem, origQuantity) {
        if (user && user.id) {
            AmplifyAnalytics.record({
                name: 'ProductRemoved', 
                attributes: { 
                    userId: user.id,
                    cartId: cart.id,
                    productId: cartItem.product_id
                },
                metrics: {
                    quantity: origQuantity,
                    price: +cartItem.price.toFixed(2)
                }
            })

            AmplifyAnalytics.updateEndpoint({
                userId: user.id,
                attributes: {
                    HasShoppingCart: cart.items.length > 0 ? ['true'] : ['false']
                },
                metrics: {
                    ItemsInCart: cart.items.length
                }
            })
        }

        let eventProperties = {
            cartId: cart.id,
            productId: cartItem.product_id,
            quantity: origQuantity,
            price: +cartItem.price.toFixed(2)
        };

        if (this.segmentEnabled()) {
            window.analytics.track('ProductRemoved', eventProperties);      
        }

        if (this.amplitudeEnabled()) {
            Amplitude.getInstance().logEvent('ProductRemoved', eventProperties);      
        }
    },

    productQuantityUpdatedInCart(user, cart, cartItem, change) {
        if (user && user.id) {
            AmplifyAnalytics.record({
                name: 'ProductQuantityUpdated', 
                attributes: { 
                    userId: user.id,
                    cartId: cart.id,
                    productId: cartItem.product_id
                },
                metrics: {
                    quantity: cartItem.quantity,
                    change: change,
                    price: +cartItem.price.toFixed(2)
                }
            })
        }

        AmplifyAnalytics.record({
            eventType: 'ProductQuantityUpdated',
            userId: user ? user.id : AmplifyStore.state.provisionalUserID,
            properties: {
                itemId: cartItem.product_id
            }
        }, 'AmazonPersonalize')
        AmplifyStore.commit('incrementSessionEventsRecorded');

        let eventProperties = {
            cartId: cart.id,
            productId: cartItem.product_id,
            quantity: cartItem.quantity,
            change: change,
            price: +cartItem.price.toFixed(2)
        };

        if (this.segmentEnabled()) {
            window.analytics.track('ProductQuantityUpdated', eventProperties);
        }

        if (this.amplitudeEnabled()) {
            Amplitude.getInstance().logEvent('ProductQuantityUpdated', eventProperties);
        }
    },

    productViewed(user, product, feature, experimentCorrelationId) {
        if (user) {
            AmplifyAnalytics.record({
                name: 'ProductViewed', 
                attributes: { 
                    userId: user.id,
                    productId: product.id,
                    name: product.name,
                    category: product.category,
                    image: product.image,
                    feature: feature,
                    experimentCorrelationId: experimentCorrelationId
                },
                metrics: {
                    price: +product.price.toFixed(2)
                }
            })
        }
  
        AmplifyAnalytics.record({
            eventType: 'ProductViewed',
            userId: user ? user.id : AmplifyStore.state.provisionalUserID,
            properties: {
                itemId: product.id
            }
        }, 'AmazonPersonalize');
        AmplifyStore.commit('incrementSessionEventsRecorded');

        if (experimentCorrelationId) {
            RecommendationsRepository.recordExperimentOutcome(experimentCorrelationId)
        }

        let eventProperties = {
            productId: product.id,
            name: product.name,
            category: product.category,
            image: product.image,
            feature: feature,
            experimentCorrelationId: experimentCorrelationId,
            price: +product.price.toFixed(2)
        };

        if (this.segmentEnabled()) {
            window.analytics.track('ProductViewed', eventProperties);
        }

        if (this.amplitudeEnabled()) {
            Amplitude.getInstance().logEvent('ProductViewed', eventProperties);
        }

        if (user && this.optimizelyEnabled()) {
            const optimizelyClientInstance = this.optimizelyClientInstance();
            const expectedRevisionNumber = optimizelyClientInstance.configObj.revision;
            if (this.isOptimizelyDatafileSynced(expectedRevisionNumber)) {
                const userId = user.id.toString();
                optimizelyClientInstance.track('ProductViewed', userId);
            }
        }
    },

    cartViewed(user, cart, cartQuantity, cartTotal) {
        if (user) {
            AmplifyAnalytics.record({
                name: 'CartViewed', 
                attributes: { 
                    userId: user.id,
                    cartId: cart.id
                },
                metrics: {
                    cartTotal: +cartTotal.toFixed(2),
                    cartQuantity: cartQuantity
                }
            })
        }

        for (var item in cart.items) {
            AmplifyAnalytics.record({
                eventType: 'CartViewed',
                userId: user ? user.id : AmplifyStore.state.provisionalUserID,
                properties: {
                    itemId: cart.items[item].product_id
                }
            }, 'AmazonPersonalize')
            AmplifyStore.commit('incrementSessionEventsRecorded');
        }

        let eventProperties = {
            cartId: cart.id,
            cartSubTotal: +cartSubTotal.toFixed(2),
            cartTotal: +cartTotal.toFixed(2),
            cartQuantity: cartQuantity
        };

        if (this.segmentEnabled()) {
            window.analytics.track('CartViewed', eventProperties);      
        }

        if (this.amplitudeEnabled()) {
            // Amplitude event
<<<<<<< HEAD
            var eventProperties = {
                cartId: cart.id,
                cartTotal: +cartTotal.toFixed(2),
                cartQuantity: cartQuantity
            };
=======
>>>>>>> d722803f
            Amplitude.getInstance().logEvent('CartViewed', eventProperties);      
        }
    },

    checkoutStarted(user, cart, cartQuantity, cartSubTotal, cartTotal) {
        if (user) {
            AmplifyAnalytics.record({
                name: 'CheckoutStarted', 
                attributes: { 
                    userId: user.id,
                    cartId: cart.id
                },
                metrics: {
                    cartSubTotal: +cartSubTotal.toFixed(2),
                    cartTotal: +cartTotal.toFixed(2),
                    cartQuantity: cartQuantity
                }
            })
        }
    
        for (var item in cart.items) {
            AmplifyAnalytics.record({
                eventType: 'CheckoutStarted',
                userId: user ? user.id : AmplifyStore.state.provisionalUserID,
                properties: {
                    itemId: cart.items[item].product_id
                }
            }, 'AmazonPersonalize')
            AmplifyStore.commit('incrementSessionEventsRecorded');
        }

        let eventProperties = {
            cartId: cart.id,
            cartSubTotal: +cartSubTotal.toFixed(2),
            cartTotal: +cartTotal.toFixed(2),
            cartQuantity: cartQuantity
        };

        if (this.segmentEnabled()) {
            window.analytics.track('CheckoutStarted', eventProperties);      
        }

        if (this.amplitudeEnabled()) {
            Amplitude.getInstance().logEvent('CheckoutStarted', eventProperties);      
        }
    },

    orderCompleted(user, cart, order) {
        if (user) {
            AmplifyAnalytics.record({
                name: 'OrderCompleted', 
                attributes: { 
                    userId: user.id,
                    cartId: cart.id,
                    orderId: order.id.toString()
                },
                metrics: {
                    orderTotal: +order.total.toFixed(2)
                }
            })
        }
  
        for (var itemIdx in order.items) {
            let orderItem = order.items[itemIdx]
  
            if (user) {
                AmplifyAnalytics.record({
                    name: '_monetization.purchase', 
                    attributes: { 
                        userId: user.id,
                        cartId: cart.id,
                        orderId: order.id.toString(),
                        _currency: 'USD',
                        _product_id: orderItem.product_id
                    },
                    metrics: {
                        _quantity: orderItem.quantity,
                        _item_price: +orderItem.price.toFixed(2)
                    }
                })
            }
  
            AmplifyAnalytics.record({
                eventType: 'OrderCompleted',
                userId: user ? user.id : AmplifyStore.state.provisionalUserID,
                properties: {
                    itemId: orderItem.product_id
                }
            }, 'AmazonPersonalize')
            AmplifyStore.commit('incrementSessionEventsRecorded');

            if (this.amplitudeEnabled()) {
                // Amplitude revenue
                let revenue = new Amplitude.Revenue()
                    .setProductId(orderItem.product_id.toString())
                    .setPrice(+orderItem.price.toFixed(2))
                    .setQuantity(orderItem.quantity);
                Amplitude.getInstance().logRevenueV2(revenue);
            }
        }

        if (user && user.id) {
            AmplifyAnalytics.updateEndpoint({
                userId: user.id,
                attributes: {
                    HasShoppingCart: ['false'],
                    HasCompletedOrder: ['true']
                },
                metrics: {
                    ItemsInCart: 0
                }
            })
        }

        let eventProperties = {
            cartId: cart.id,
            orderId: order.id,
            orderTotal: +order.total.toFixed(2)
        };

        if (this.segmentEnabled()) {
            window.analytics.track('OrderCompleted', eventProperties);
        }

        if (this.amplitudeEnabled()) {
            Amplitude.getInstance().logEvent('OrderCompleted', eventProperties);
        }
    },

    productSearched(user, query, numResults) {
        if (user && user.id) {
            AmplifyAnalytics.record({
                name: 'ProductSearched', 
                attributes: { 
                    userId: user ? user.id : null,
                    query: query,
                    reranked: (user ? 'true' : 'false')
                },
                metrics: {
                    resultCount: numResults
                }
            })

            AmplifyAnalytics.updateEndpoint({
                userId: user.id,
                attributes: {
                    HashPerformedSearch: ['true']
                }
            })
        }

        let eventProperties = {
            query: query,
            reranked: (user ? 'true' : 'false'),
            resultCount: numResults
        };

        if (this.segmentEnabled()) {
            window.analytics.track('ProductSearched', eventProperties);
        }

        if (this.amplitudeEnabled()) {
            Amplitude.getInstance().logEvent('ProductSearched', eventProperties);
        }
    },

    segmentEnabled() {
        return process.env.VUE_APP_SEGMENT_WRITE_KEY && process.env.VUE_APP_SEGMENT_WRITE_KEY != 'NONE';
    },

    amplitudeEnabled() {
        return process.env.VUE_APP_AMPLITUDE_API_KEY && process.env.VUE_APP_AMPLITUDE_API_KEY != 'NONE';
    },

    optimizelyEnabled() {
        return !!process.env.VUE_APP_OPTIMIZELY_SDK_KEY && process.env.VUE_APP_OPTIMIZELY_SDK_KEY != 'NONE';
    },

    isOptimizelyDatafileSynced(expectedRevisionNumber) {
        if (!this.optimizelyEnabled()) {
            return false;
        }
        const optimizelyClientInstance = this.optimizelyClientInstance();
        return optimizelyClientInstance.configObj.revision !== expectedRevisionNumber;
    },

    optimizelyClientInstance() {
        if (!this._optimizelyClientInstance && this.optimizelyEnabled()) {
            this._optimizelyClientInstance = optimizelySDK.createInstance({ sdkKey: process.env.VUE_APP_OPTIMIZELY_SDK_KEY });
        }
        return this._optimizelyClientInstance;
    },
}<|MERGE_RESOLUTION|>--- conflicted
+++ resolved
@@ -441,7 +441,6 @@
 
         let eventProperties = {
             cartId: cart.id,
-            cartSubTotal: +cartSubTotal.toFixed(2),
             cartTotal: +cartTotal.toFixed(2),
             cartQuantity: cartQuantity
         };
@@ -452,14 +451,6 @@
 
         if (this.amplitudeEnabled()) {
             // Amplitude event
-<<<<<<< HEAD
-            var eventProperties = {
-                cartId: cart.id,
-                cartTotal: +cartTotal.toFixed(2),
-                cartQuantity: cartQuantity
-            };
-=======
->>>>>>> d722803f
             Amplitude.getInstance().logEvent('CartViewed', eventProperties);      
         }
     },
